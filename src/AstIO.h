--- conflicted
+++ resolved
@@ -35,11 +35,7 @@
     AstIO(const AstIO& io) : type(io.type), name(io.name), directives(io.directives) {
         this->setSrcLoc(io.getSrcLoc());
     }
-<<<<<<< HEAD
     AstIO() = default;
-=======
-    AstIO() : type(UndefinedIO) {}
->>>>>>> 328800d3
 
     void print(std::ostream& os) const override {
         switch (type) {
