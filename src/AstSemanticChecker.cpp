--- conflicted
+++ resolved
@@ -746,11 +746,7 @@
         AstQualifiedName typeName = attr->getTypeName();
 
         /* check whether type exists */
-<<<<<<< HEAD
-        if (!typeEnvironment.isPrimitiveType(typeName) && (getType(program, typeName) == nullptr)) {
-=======
-        if (!typeEnv.isPredefinedType(typeName) && (getType(program, typeName) == nullptr)) {
->>>>>>> b9b5d3da
+        if (!typeEnv.isPrimitiveType(typeName) && (getType(program, typeName) == nullptr)) {
             report.addError("Undefined type in attribute " + attr->getAttributeName() + ":" +
                                     toString(attr->getTypeName()),
                     attr->getSrcLoc());
@@ -800,8 +796,7 @@
 void AstSemanticCheckerImpl::checkUnionType(const AstUnionType& type) {
     // check presence of all the element types and that all element types are based off a primitive
     for (const AstQualifiedName& sub : type.getTypes()) {
-<<<<<<< HEAD
-        if (typeEnvironment.isPrimitiveType(sub)) {
+        if (typeEnv.isPrimitiveType(sub)) {
             continue;
         }
         const AstType* subt = getType(program, sub);
@@ -814,20 +809,6 @@
             report.addError("Union type " + toString(type.getQualifiedName()) +
                                     " contains the non-primitive type " + toString(sub),
                     type.getSrcLoc());
-=======
-        if (!typeEnv.isPredefinedType(sub)) {
-            const AstType* subt = getType(program, sub);
-            if (subt == nullptr) {
-                report.addError("Undefined type " + toString(sub) + " in definition of union type " +
-                                        toString(type.getQualifiedName()),
-                        type.getSrcLoc());
-            } else if ((dynamic_cast<const AstUnionType*>(subt) == nullptr) &&
-                       (dynamic_cast<const AstSubsetType*>(subt) == nullptr)) {
-                report.addError("Union type " + toString(type.getQualifiedName()) +
-                                        " contains the non-primitive type " + toString(sub),
-                        type.getSrcLoc());
-            }
->>>>>>> b9b5d3da
         }
     }
 }
@@ -835,11 +816,7 @@
 void AstSemanticCheckerImpl::checkRecordType(const AstRecordType& type) {
     // check proper definition of all field types
     for (const auto& field : type.getFields()) {
-<<<<<<< HEAD
-        if (!typeEnvironment.isPrimitiveType(field.type) && (getType(program, field.type) == nullptr)) {
-=======
-        if (!typeEnv.isPredefinedType(field.type) && (getType(program, field.type) == nullptr)) {
->>>>>>> b9b5d3da
+        if (!typeEnv.isPrimitiveType(field.type) && (getType(program, field.type) == nullptr)) {
             report.addError(
                     "Undefined type " + toString(field.type) + " in definition of field " + field.name,
                     type.getSrcLoc());
