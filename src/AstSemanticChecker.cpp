--- conflicted
+++ resolved
@@ -659,15 +659,11 @@
     }
 }
 
-<<<<<<< HEAD
 void AstSemanticChecker::checkRelationDeclaration(ErrorReport& report, const TypeEnvironment& /* typeEnv */,
         const AstProgram& program, const AstRelation& relation, const IOType& /* ioTypes */) {
-=======
-void AstSemanticChecker::checkRelationDeclaration(ErrorReport& report, const TypeEnvironment& typeEnv,
-        const AstProgram& program, const AstRelation& relation, const IOType& ioTypes) {
     const auto& attributes = relation.getAttributes();
     assert(attributes.size() == relation.getArity() && "mismatching attribute size and arity");
->>>>>>> 5f99b0fc
+
     for (size_t i = 0; i < relation.getArity(); i++) {
         AstAttribute* attr = attributes[i];
         AstQualifiedName typeName = attr->getTypeName();
