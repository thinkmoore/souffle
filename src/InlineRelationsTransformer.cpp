/*
 * Souffle - A Datalog Compiler
 * Copyright (c) 2018, The Souffle Developers. All rights reserved.
 * Licensed under the Universal Permissive License v 1.0 as shown at:
 * - https://opensource.org/licenses/UPL
 * - <souffle root>/licenses/SOUFFLE-UPL.txt
 */

/************************************************************************
 *
 * @file InlineRelationsTransformer.cpp
 *
 * Define classes and functionality related to inlining.
 *
 ***********************************************************************/

#include "AstArgument.h"
#include "AstClause.h"
#include "AstLiteral.h"
#include "AstNode.h"
#include "AstProgram.h"
#include "AstQualifiedName.h"
#include "AstRelation.h"
#include "AstTransforms.h"
#include "AstTranslationUnit.h"
#include "AstUtils.h"
#include "AstVisitor.h"
#include "BinaryConstraintOps.h"
#include "FunctorOps.h"
#include "Util.h"
#include <cassert>
#include <cstddef>
#include <memory>
#include <ostream>
#include <set>
#include <string>
#include <utility>
#include <vector>

namespace souffle {

template <class T>
class NullableVector {
private:
    std::vector<T> vector;
    bool valid = false;

public:
    NullableVector() = default;
    NullableVector(std::vector<T> vector) : vector(std::move(vector)), valid(true) {}

    bool isValid() const {
        return valid;
    }

    const std::vector<T>& getVector() const {
        assert(valid && "Accessing invalid vector!");
        return vector;
    }
};

NullableVector<std::vector<AstLiteral*>> getInlinedLiteral(AstProgram&, AstLiteral*);

/**
 * Replace constants in the head of inlined clauses with (constrained) variables.
 */
void normaliseInlinedHeads(AstProgram& program) {
    static int newVarCount = 0;

    // Go through the clauses of all inlined relations
    for (AstRelation* rel : program.getRelations()) {
        if (!rel->hasQualifier(RelationQualifier::INLINE)) {
            continue;
        }

        for (AstClause* clause : rel->getClauses()) {
            // Set up the new clause with an empty body and no arguments in the head
            auto newClause = std::make_unique<AstClause>();
            newClause->setSrcLoc(clause->getSrcLoc());
            auto clauseHead = std::make_unique<AstAtom>(clause->getHead()->getQualifiedName());

            // Add in everything in the original body
            for (AstLiteral* lit : clause->getBodyLiterals()) {
                newClause->addToBody(std::unique_ptr<AstLiteral>(lit->clone()));
            }

            // Set up the head arguments in the new clause
            for (AstArgument* arg : clause->getHead()->getArguments()) {
                if (auto* constant = dynamic_cast<AstConstant*>(arg)) {
                    // Found a constant in the head, so replace it with a variable
                    std::stringstream newVar;
                    newVar << "<new_var_" << newVarCount++ << ">";
                    clauseHead->addArgument(std::make_unique<AstVariable>(newVar.str()));

                    // Add a body constraint to set the variable's value to be the original constant
                    newClause->addToBody(std::make_unique<AstBinaryConstraint>(BinaryConstraintOp::EQ,
                            std::make_unique<AstVariable>(newVar.str()),
                            std::unique_ptr<AstArgument>(constant->clone())));
                } else {
                    // Already a variable
                    clauseHead->addArgument(std::unique_ptr<AstArgument>(arg->clone()));
                }
            }

            newClause->setHead(std::move(clauseHead));

            // Replace the old clause with this one
            rel->addClause(std::move(newClause));
            program.removeClause(clause);
        }
    }
}

/**
 * Removes all underscores in all atoms of inlined relations
 */
void nameInlinedUnderscores(AstProgram& program) {
    struct M : public AstNodeMapper {
        const std::set<AstQualifiedName> inlinedRelations;
        bool replaceUnderscores;

        M(std::set<AstQualifiedName> inlinedRelations, bool replaceUnderscores)
                : inlinedRelations(std::move(inlinedRelations)), replaceUnderscores(replaceUnderscores) {}

        std::unique_ptr<AstNode> operator()(std::unique_ptr<AstNode> node) const override {
            static int underscoreCount = 0;

            if (!replaceUnderscores) {
                // Check if we should start replacing underscores for this node's subnodes
                if (auto* atom = dynamic_cast<AstAtom*>(node.get())) {
                    if (inlinedRelations.find(atom->getQualifiedName()) != inlinedRelations.end()) {
                        // Atom associated with an inlined relation, so replace the underscores
                        // in all of its subnodes with named variables.
                        M replace(inlinedRelations, true);
                        node->apply(replace);
                        return node;
                    }
                }
            } else if (dynamic_cast<AstUnnamedVariable*>(node.get()) != nullptr) {
                // Give a unique name to the underscored variable
                // TODO (azreika): need a more consistent way of handling internally generated variables in
                // general
                std::stringstream newVarName;
                newVarName << "<underscore_" << underscoreCount++ << ">";
                return std::make_unique<AstVariable>(newVarName.str());
            }

            node->apply(*this);
            return node;
        }
    };

    // Store the names of all relations to be inlined
    std::set<AstQualifiedName> inlinedRelations;
    for (AstRelation* rel : program.getRelations()) {
<<<<<<< HEAD
        if (rel->hasQualifier(RelationQualifier::INLINE)) {
            inlinedRelations.insert(rel->getName());
=======
        if (rel->isInline()) {
            inlinedRelations.insert(rel->getQualifiedName());
>>>>>>> d3de249d
        }
    }

    // Apply the renaming procedure to the entire program
    M update(inlinedRelations, false);
    program.apply(update);
}

/**
 * Checks if a given clause contains an atom that should be inlined.
 */
bool containsInlinedAtom(const AstProgram& program, const AstClause& clause) {
    bool foundInlinedAtom = false;

    visitDepthFirst(clause, [&](const AstAtom& atom) {
<<<<<<< HEAD
        AstRelation* rel = program.getRelation(atom.getName());
        if (rel->hasQualifier(RelationQualifier::INLINE)) {
=======
        AstRelation* rel = program.getRelation(atom.getQualifiedName());
        if (rel->isInline()) {
>>>>>>> d3de249d
            foundInlinedAtom = true;
        }
    });

    return foundInlinedAtom;
}

/**
 * Reduces a vector of substitutions.
 * Returns false only if matched argument pairs are found to be incompatible.
 */
bool reduceSubstitution(std::vector<std::pair<AstArgument*, AstArgument*>>& sub) {
    // Type-Checking functions
    auto isConstant = [&](AstArgument* arg) { return dynamic_cast<AstConstant*>(arg) != nullptr; };
    auto isRecord = [&](AstArgument* arg) { return dynamic_cast<AstRecordInit*>(arg) != nullptr; };

    // Keep trying to reduce the substitutions until we reach a fixed point.
    // Note that at this point no underscores ('_') or counters ('$') should appear.
    bool done = false;
    while (!done) {
        done = true;

        // Try reducing each pair by one step
        for (size_t i = 0; i < sub.size(); i++) {
            auto currPair = sub[i];
            AstArgument* lhs = currPair.first;
            AstArgument* rhs = currPair.second;

            // Start trying to reduce the substitution
            // Note: Can probably go further with this substitution reduction
            if (*lhs == *rhs) {
                // Get rid of redundant `x = x`
                sub.erase(sub.begin() + i);
                done = false;
            } else if (isConstant(lhs) && isConstant(rhs)) {
                // Both are constants but not equal (prev case => !=)
                // Failed to unify!
                return false;
            } else if (isRecord(lhs) && isRecord(rhs)) {
                // Note: we will not deal with the case where only one side is
                // a record and the other is a variable, as variables can be records
                // on a deeper level.
                std::vector<AstArgument*> lhsArgs = static_cast<AstRecordInit*>(lhs)->getArguments();
                std::vector<AstArgument*> rhsArgs = static_cast<AstRecordInit*>(rhs)->getArguments();

                if (lhsArgs.size() != rhsArgs.size()) {
                    // Records of unequal size can't be equated
                    return false;
                }

                // Equate all corresponding arguments
                for (size_t i = 0; i < lhsArgs.size(); i++) {
                    sub.push_back(std::make_pair(lhsArgs[i], rhsArgs[i]));
                }

                // Get rid of the record equality
                sub.erase(sub.begin() + i);
                done = false;
            } else if ((isRecord(lhs) && isConstant(rhs)) || (isConstant(lhs) && isRecord(rhs))) {
                // A record =/= a constant
                return false;
            }
        }
    }

    return true;
}

/**
 * Returns the nullable vector of substitutions needed to unify the two given atoms.
 * If unification is not successful, the returned vector is marked as invalid.
 * Assumes that the atoms are both of the same relation.
 */
NullableVector<std::pair<AstArgument*, AstArgument*>> unifyAtoms(AstAtom* first, AstAtom* second) {
    std::vector<std::pair<AstArgument*, AstArgument*>> substitution;

    std::vector<AstArgument*> firstArgs = first->getArguments();
    std::vector<AstArgument*> secondArgs = second->getArguments();

    // Create the initial unification equalities
    for (size_t i = 0; i < firstArgs.size(); i++) {
        substitution.push_back(std::make_pair(firstArgs[i], secondArgs[i]));
    }

    // Reduce the substitutions
    bool success = reduceSubstitution(substitution);
    if (success) {
        return NullableVector<std::pair<AstArgument*, AstArgument*>>(substitution);
    } else {
        // Failed to unify the two atoms
        return NullableVector<std::pair<AstArgument*, AstArgument*>>();
    }
}

/**
 * Inlines the given atom based on a given clause.
 * Returns the vector of replacement literals and the necessary constraints.
 * If unification is unsuccessful, the vector of literals is marked as invalid.
 */
std::pair<NullableVector<AstLiteral*>, std::vector<AstBinaryConstraint*>> inlineBodyLiterals(
        AstAtom* atom, AstClause* atomInlineClause) {
    bool changed = false;
    std::vector<AstLiteral*> addedLits;
    std::vector<AstBinaryConstraint*> constraints;

    // Rename the variables in the inlined clause to avoid conflicts when unifying multiple atoms
    // - particularly when an inlined relation appears twice in a clause.
    static int inlineCount = 0;

    // Make a temporary clone so we can rename variables without fear
    AstClause* atomClause = atomInlineClause->clone();

    struct VariableRenamer : public AstNodeMapper {
        int varnum;
        VariableRenamer(int varnum) : varnum(varnum) {}
        std::unique_ptr<AstNode> operator()(std::unique_ptr<AstNode> node) const override {
            if (auto* var = dynamic_cast<AstVariable*>(node.get())) {
                // Rename the variable
                auto newVar = std::unique_ptr<AstVariable>(var->clone());
                std::stringstream newName;
                newName << "<inlined_" << var->getName() << "_" << varnum << ">";
                newVar->setName(newName.str());
                return newVar;
            }
            node->apply(*this);
            return node;
        }
    };

    VariableRenamer update(inlineCount);
    atomClause->apply(update);

    inlineCount++;

    // Get the constraints needed to unify the two atoms
    NullableVector<std::pair<AstArgument*, AstArgument*>> res = unifyAtoms(atomClause->getHead(), atom);
    if (res.isValid()) {
        changed = true;
        for (std::pair<AstArgument*, AstArgument*> pair : res.getVector()) {
            constraints.push_back(new AstBinaryConstraint(BinaryConstraintOp::EQ,
                    std::unique_ptr<AstArgument>(pair.first->clone()),
                    std::unique_ptr<AstArgument>(pair.second->clone())));
        }

        // Add in the body of the current clause of the inlined atom
        for (AstLiteral* lit : atomClause->getBodyLiterals()) {
            addedLits.push_back(lit->clone());
        }
    }

    delete atomClause;

    if (changed) {
        return std::make_pair(NullableVector<AstLiteral*>(addedLits), constraints);
    } else {
        return std::make_pair(NullableVector<AstLiteral*>(), constraints);
    }
}

/**
 * Returns the negated version of a given literal
 */
AstLiteral* negateLiteral(AstLiteral* lit) {
    if (auto* atom = dynamic_cast<AstAtom*>(lit)) {
        auto* neg = new AstNegation(std::unique_ptr<AstAtom>(atom->clone()));
        return neg;
    } else if (auto* neg = dynamic_cast<AstNegation*>(lit)) {
        AstAtom* atom = neg->getAtom()->clone();
        return atom;
    } else if (auto* cons = dynamic_cast<AstConstraint*>(lit)) {
        AstConstraint* newCons = cons->clone();
        newCons->negate();
        return newCons;
    } else {
        assert(false && "Unsupported literal type!");
        return nullptr;
    }
}

/**
 * Return the negated version of a disjunction of conjunctions.
 * E.g. (a1(x) ^ a2(x) ^ ...) v (b1(x) ^ b2(x) ^ ...) --into-> (!a1(x) ^ !b1(x)) v (!a2(x) ^ !b2(x)) v ...
 */
std::vector<std::vector<AstLiteral*>> combineNegatedLiterals(
        std::vector<std::vector<AstLiteral*>> litGroups) {
    std::vector<std::vector<AstLiteral*>> negation;

    // Corner case: !() = ()
    if (litGroups.empty()) {
        return negation;
    }

    std::vector<AstLiteral*> litGroup = litGroups[0];
    if (litGroups.size() == 1) {
        // !(a1 ^ a2 ^ a3 ^ ...) --into-> !a1 v !a2 v !a3 v ...
        for (auto& i : litGroup) {
            std::vector<AstLiteral*> newVec;
            newVec.push_back(negateLiteral(i));
            negation.push_back(newVec);
        }

        // Done!
        return negation;
    }

    // Produce the negated versions of all disjunctions ignoring the first recursively
    std::vector<std::vector<AstLiteral*>> combinedRHS = combineNegatedLiterals(
            std::vector<std::vector<AstLiteral*>>(litGroups.begin() + 1, litGroups.end()));

    // We now just need to add the negation of a single literal from the untouched LHS
    // to every single conjunction on the RHS to finalise creating every possible combination
    for (AstLiteral* lhsLit : litGroup) {
        for (std::vector<AstLiteral*> rhsVec : combinedRHS) {
            std::vector<AstLiteral*> newVec;
            newVec.push_back(negateLiteral(lhsLit));

            for (AstLiteral* lit : rhsVec) {
                newVec.push_back(lit->clone());
            }

            negation.push_back(newVec);
        }
    }

    for (std::vector<AstLiteral*> rhsVec : combinedRHS) {
        for (AstLiteral* lit : rhsVec) {
            delete lit;
        }
    }

    return negation;
}

/**
 * Forms the bodies that will replace the negation of a given inlined atom.
 * E.g. a(x) <- (a11(x), a12(x)) ; (a21(x), a22(x)) => !a(x) <- (!a11(x), !a21(x)) ; (!a11(x), !a22(x)) ; ...
 * Essentially, produce every combination (m_1 ^ m_2 ^ ...) where m_i is the negation of a literal in the
 * ith rule of a.
 */
std::vector<std::vector<AstLiteral*>> formNegatedLiterals(AstProgram& program, AstAtom* atom) {
    // Constraints added to unify atoms should not be negated and should be added to
    // all the final rule combinations produced, and so should be stored separately.
    std::vector<std::vector<AstLiteral*>> addedBodyLiterals;
    std::vector<std::vector<AstBinaryConstraint*>> addedConstraints;

    // Go through every possible clause associated with the given atom
    for (AstClause* inClause : program.getRelation(atom->getQualifiedName())->getClauses()) {
        // Form the replacement clause by inlining based on the current clause
        std::pair<NullableVector<AstLiteral*>, std::vector<AstBinaryConstraint*>> inlineResult =
                inlineBodyLiterals(atom, inClause);
        NullableVector<AstLiteral*> replacementBodyLiterals = inlineResult.first;
        std::vector<AstBinaryConstraint*> currConstraints = inlineResult.second;

        if (!replacementBodyLiterals.isValid()) {
            // Failed to unify, so just move on
            continue;
        }

        addedBodyLiterals.push_back(replacementBodyLiterals.getVector());
        addedConstraints.push_back(currConstraints);
    }

    // We now have a list of bodies needed to inline the given atom.
    // We want to inline the negated version, however, which is done using De Morgan's Law.
    std::vector<std::vector<AstLiteral*>> negatedAddedBodyLiterals =
            combineNegatedLiterals(addedBodyLiterals);

    // Add in the necessary constraints to all the body literals
    for (auto& negatedAddedBodyLiteral : negatedAddedBodyLiterals) {
        for (std::vector<AstBinaryConstraint*> constraintGroup : addedConstraints) {
            for (AstBinaryConstraint* constraint : constraintGroup) {
                negatedAddedBodyLiteral.push_back(constraint->clone());
            }
        }
    }

    // Free up the old body literals and constraints
    for (std::vector<AstLiteral*> litGroup : addedBodyLiterals) {
        for (AstLiteral* lit : litGroup) {
            delete lit;
        }
    }
    for (std::vector<AstBinaryConstraint*> consGroup : addedConstraints) {
        for (AstConstraint* cons : consGroup) {
            delete cons;
        }
    }

    return negatedAddedBodyLiterals;
}

/**
 * Renames all variables in a given argument uniquely.
 */
void renameVariables(AstArgument* arg) {
    static int varCount = 0;
    varCount++;

    struct M : public AstNodeMapper {
        int varnum;
        M(int varnum) : varnum(varnum) {}
        std::unique_ptr<AstNode> operator()(std::unique_ptr<AstNode> node) const override {
            if (auto* var = dynamic_cast<AstVariable*>(node.get())) {
                auto newVar = std::unique_ptr<AstVariable>(var->clone());
                std::stringstream newName;
                newName << var->getName() << "-v" << varnum;
                newVar->setName(newName.str());
                return newVar;
            }
            node->apply(*this);
            return node;
        }
    };

    M update(varCount);
    arg->apply(update);
}

// Performs a given binary op on a list of aggregators recursively.
// E.g. ( <aggr1, aggr2, aggr3, ...>, o > = (aggr1 o (aggr2 o (agg3 o (...))))
// TODO (azreika): remove aggregator support
AstArgument* combineAggregators(std::vector<AstAggregator*> aggrs, FunctorOp fun) {
    assert(isValidFunctorOpArity(fun, 2) && "not a binary functor");

    // Due to variable scoping issues with aggregators, we rename all variables uniquely in the
    // added aggregator
    renameVariables(aggrs[0]);

    if (aggrs.size() == 1) {
        return aggrs[0];
    }

    AstArgument* rhs = combineAggregators(std::vector<AstAggregator*>(aggrs.begin() + 1, aggrs.end()), fun);

    AstArgument* result = new AstIntrinsicFunctor(
            fun, std::unique_ptr<AstArgument>(aggrs[0]), std::unique_ptr<AstArgument>(rhs));

    return result;
}

/**
 * Returns a vector of arguments that should replace the given argument after one step of inlining.
 * Note: This function is currently generalised to perform any required inlining within aggregators
 * as well, making it simple to extend to this later on if desired (and the semantic check is removed).
 */
// TODO (azreika): rewrite this method, removing aggregators
NullableVector<AstArgument*> getInlinedArgument(AstProgram& program, const AstArgument* arg) {
    bool changed = false;
    std::vector<AstArgument*> versions;

    // Each argument has to be handled differently - essentially, want to go down to
    // nested aggregators, and inline their bodies if needed.
    if (const auto* aggr = dynamic_cast<const AstAggregator*>(arg)) {
        // First try inlining the target expression if necessary
        if (aggr->getTargetExpression() != nullptr) {
            NullableVector<AstArgument*> argumentVersions =
                    getInlinedArgument(program, aggr->getTargetExpression());

            if (argumentVersions.isValid()) {
                // An element in the target expression can be inlined!
                changed = true;

                // Create a new aggregator per version of the target expression
                for (AstArgument* newArg : argumentVersions.getVector()) {
                    auto* newAggr = new AstAggregator(aggr->getOperator());
                    newAggr->setTargetExpression(std::unique_ptr<AstArgument>(newArg));
                    for (AstLiteral* lit : aggr->getBodyLiterals()) {
                        newAggr->addBodyLiteral(std::unique_ptr<AstLiteral>(lit->clone()));
                    }
                    versions.push_back(newAggr);
                }
            }
        }

        // Try inlining body arguments if the target expression has not been changed.
        // (At this point we only handle one step of inlining at a time)
        if (!changed) {
            std::vector<AstLiteral*> bodyLiterals = aggr->getBodyLiterals();
            for (size_t i = 0; i < bodyLiterals.size(); i++) {
                AstLiteral* currLit = bodyLiterals[i];

                NullableVector<std::vector<AstLiteral*>> literalVersions =
                        getInlinedLiteral(program, currLit);

                if (literalVersions.isValid()) {
                    // Literal can be inlined!
                    changed = true;

                    AstAggregator::Op op = aggr->getOperator();

                    // Create an aggregator (with the same operation) for each possible body
                    std::vector<AstAggregator*> aggrVersions;
                    for (std::vector<AstLiteral*> inlineVersions : literalVersions.getVector()) {
                        auto* newAggr = new AstAggregator(aggr->getOperator());
                        if (aggr->getTargetExpression() != nullptr) {
                            newAggr->setTargetExpression(
                                    std::unique_ptr<AstArgument>(aggr->getTargetExpression()->clone()));
                        }

                        // Add in everything except the current literal being replaced
                        for (size_t j = 0; j < bodyLiterals.size(); j++) {
                            if (i != j) {
                                newAggr->addBodyLiteral(
                                        std::unique_ptr<AstLiteral>(bodyLiterals[j]->clone()));
                            }
                        }

                        // Add in everything new that replaces that literal
                        for (AstLiteral* addedLit : inlineVersions) {
                            newAggr->addBodyLiteral(std::unique_ptr<AstLiteral>(addedLit));
                        }

                        aggrVersions.push_back(newAggr);
                    }

                    // Create the actual overall aggregator that ties the replacement aggregators together.
                    if (op == AstAggregator::min) {
                        // min x : { a(x) }. <=> min ( min x : { a1(x) }, min x : { a2(x) }, ... )
                        versions.push_back(combineAggregators(aggrVersions, FunctorOp::MIN));
                    } else if (op == AstAggregator::max) {
                        // max x : { a(x) }. <=> max ( max x : { a1(x) }, max x : { a2(x) }, ... )
                        versions.push_back(combineAggregators(aggrVersions, FunctorOp::MAX));
                    } else if (op == AstAggregator::count) {
                        // count : { a(x) }. <=> sum ( count : { a1(x) }, count : { a2(x) }, ... )
                        versions.push_back(combineAggregators(aggrVersions, FunctorOp::ADD));
                    } else if (op == AstAggregator::sum) {
                        // sum x : { a(x) }. <=> sum ( sum x : { a1(x) }, sum x : { a2(x) }, ... )
                        versions.push_back(combineAggregators(aggrVersions, FunctorOp::ADD));
                    } else {
                        assert(false && "Unsupported aggregator type");
                    }
                }

                // Only perform one stage of inlining at a time.
                if (changed) {
                    break;
                }
            }
        }
    } else if (const auto* functor = dynamic_cast<const AstFunctor*>(arg)) {
        size_t i = 0;
        for (auto funArg : functor->getArguments()) {
            // TODO (azreika): use unique pointers
            // try inlining each argument from left to right
            NullableVector<AstArgument*> argumentVersions = getInlinedArgument(program, funArg);
            if (argumentVersions.isValid()) {
                changed = true;
                for (AstArgument* newArgVersion : argumentVersions.getVector()) {
                    // same functor but with new argument version
                    std::vector<std::unique_ptr<AstArgument>> argsCopy;
                    size_t j = 0;
                    for (auto& functorArg : functor->getArguments()) {
                        if (j == i) {
                            argsCopy.emplace_back(newArgVersion);
                        } else {
                            argsCopy.emplace_back(functorArg->clone());
                        }
                        ++j;
                    }
                    if (const auto* intrFunc = dynamic_cast<const AstIntrinsicFunctor*>(arg)) {
                        auto* newFunctor =
                                new AstIntrinsicFunctor(intrFunc->getFunction(), std::move(argsCopy));
                        newFunctor->setSrcLoc(functor->getSrcLoc());
                        versions.push_back(newFunctor);
                    } else if (const auto* userFunc = dynamic_cast<const AstUserDefinedFunctor*>(arg)) {
                        auto* newFunctor =
                                new AstUserDefinedFunctor(userFunc->getName(), std::move(argsCopy));
                        newFunctor->setSrcLoc(userFunc->getSrcLoc());
                        versions.push_back(newFunctor);
                    }
                }
                // only one step at a time
                break;
            }
            ++i;
        }
    } else if (const auto* cast = dynamic_cast<const AstTypeCast*>(arg)) {
        NullableVector<AstArgument*> argumentVersions = getInlinedArgument(program, cast->getValue());
        if (argumentVersions.isValid()) {
            changed = true;
            for (AstArgument* newArg : argumentVersions.getVector()) {
                AstArgument* newTypeCast =
                        new AstTypeCast(std::unique_ptr<AstArgument>(newArg), cast->getType());
                versions.push_back(newTypeCast);
            }
        }
    } else if (const auto* record = dynamic_cast<const AstRecordInit*>(arg)) {
        std::vector<AstArgument*> recordArguments = record->getArguments();
        for (size_t i = 0; i < recordArguments.size(); i++) {
            AstArgument* currentRecArg = recordArguments[i];
            NullableVector<AstArgument*> argumentVersions = getInlinedArgument(program, currentRecArg);
            if (argumentVersions.isValid()) {
                changed = true;
                for (AstArgument* newArgumentVersion : argumentVersions.getVector()) {
                    auto* newRecordArg = new AstRecordInit();
                    for (size_t j = 0; j < recordArguments.size(); j++) {
                        if (i == j) {
                            newRecordArg->addArgument(std::unique_ptr<AstArgument>(newArgumentVersion));
                        } else {
                            newRecordArg->addArgument(
                                    std::unique_ptr<AstArgument>(recordArguments[j]->clone()));
                        }
                    }
                    versions.push_back(newRecordArg);
                }
            }

            // Only perform one stage of inlining at a time.
            if (changed) {
                break;
            }
        }
    }

    if (changed) {
        // Return a valid vector - replacements need to be made!
        return NullableVector<AstArgument*>(versions);
    } else {
        // Return an invalid vector - no inlining has occurred
        return NullableVector<AstArgument*>();
    }
}

/**
 * Returns a vector of atoms that should replace the given atom after one step of inlining.
 * Assumes the relation the atom belongs to is not inlined itself.
 */
NullableVector<AstAtom*> getInlinedAtom(AstProgram& program, AstAtom& atom) {
    bool changed = false;
    std::vector<AstAtom*> versions;

    // Try to inline each of the atom's arguments
    std::vector<AstArgument*> arguments = atom.getArguments();
    for (size_t i = 0; i < arguments.size(); i++) {
        AstArgument* arg = arguments[i];

        NullableVector<AstArgument*> argumentVersions = getInlinedArgument(program, arg);

        if (argumentVersions.isValid()) {
            // Argument has replacements
            changed = true;

            // Create a new atom per new version of the argument
            for (AstArgument* newArgument : argumentVersions.getVector()) {
                auto args = atom.getArguments();
                std::vector<std::unique_ptr<AstArgument>> newArgs;
                for (size_t j = 0; j < args.size(); j++) {
                    if (j == i) {
                        newArgs.emplace_back(newArgument);
                    } else {
                        newArgs.emplace_back(args[j]->clone());
                    }
                }
                auto* newAtom = new AstAtom(atom.getQualifiedName(), std::move(newArgs), atom.getSrcLoc());
                versions.push_back(newAtom);
            }
        }

        // Only perform one stage of inlining at a time.
        if (changed) {
            break;
        }
    }

    if (changed) {
        // Return a valid vector - replacements need to be made!
        return NullableVector<AstAtom*>(versions);
    } else {
        // Return an invalid vector - no replacements need to be made
        return NullableVector<AstAtom*>();
    }
}

/**
 * Tries to perform a single step of inlining on the given literal.
 * Returns a pair of nullable vectors (v, w) such that:
 *    - v is valid if and only if the literal can be directly inlined, whereby it
 *      contains the bodies that replace it
 *    - if v is not valid, then w is valid if and only if the literal cannot be inlined directly,
 *      but contains a subargument that can be. In this case, it will contain the versions
 *      that will replace it.
 *    - If both are invalid, then no more inlining can occur on this literal and we are done.
 */
NullableVector<std::vector<AstLiteral*>> getInlinedLiteral(AstProgram& program, AstLiteral* lit) {
    bool inlined = false;
    bool changed = false;

    std::vector<std::vector<AstLiteral*>> addedBodyLiterals;
    std::vector<AstLiteral*> versions;

    if (auto* atom = dynamic_cast<AstAtom*>(lit)) {
        // Check if this atom is meant to be inlined
        AstRelation* rel = program.getRelation(atom->getQualifiedName());

        if (rel->hasQualifier(RelationQualifier::INLINE)) {
            // We found an atom in the clause that needs to be inlined!
            // The clause needs to be replaced
            inlined = true;

            // N new clauses should be formed, where N is the number of clauses
            // associated with the inlined relation
            for (AstClause* inClause : rel->getClauses()) {
                // Form the replacement clause
                std::pair<NullableVector<AstLiteral*>, std::vector<AstBinaryConstraint*>> inlineResult =
                        inlineBodyLiterals(atom, inClause);
                NullableVector<AstLiteral*> replacementBodyLiterals = inlineResult.first;
                std::vector<AstBinaryConstraint*> currConstraints = inlineResult.second;

                if (!replacementBodyLiterals.isValid()) {
                    // Failed to unify the atoms! We can skip this one...
                    continue;
                }

                // Unification successful - the returned vector of literals represents one possible body
                // replacement We can add in the unification constraints as part of these literals.
                std::vector<AstLiteral*> bodyResult = replacementBodyLiterals.getVector();

                for (AstBinaryConstraint* cons : currConstraints) {
                    bodyResult.push_back(cons);
                }

                addedBodyLiterals.push_back(bodyResult);
            }
        } else {
            // Not meant to be inlined, but a subargument may be
            NullableVector<AstAtom*> atomVersions = getInlinedAtom(program, *atom);
            if (atomVersions.isValid()) {
                // Subnode needs to be inlined, so we have a vector of replacement atoms
                changed = true;
                for (AstAtom* newAtom : atomVersions.getVector()) {
                    versions.push_back(newAtom);
                }
            }
        }
    } else if (auto neg = dynamic_cast<AstNegation*>(lit)) {
        // For negations, check the corresponding atom
        AstAtom* atom = neg->getAtom();
        NullableVector<std::vector<AstLiteral*>> atomVersions = getInlinedLiteral(program, atom);

        if (atomVersions.isValid()) {
            // The atom can be inlined
            inlined = true;

            if (atomVersions.getVector().empty()) {
                // No clauses associated with the atom, so just becomes a true literal
                std::vector<AstLiteral*> trueBody;
                // TODO: change this to AstBoolean
                trueBody.push_back(new AstBinaryConstraint(BinaryConstraintOp::EQ,
                        std::make_unique<AstNumberConstant>(1), std::make_unique<AstNumberConstant>(1)));
                addedBodyLiterals.push_back(trueBody);
            } else {
                // Suppose an atom a(x) is inlined and has the following rules:
                //  - a(x) :- a11(x), a12(x).
                //  - a(x) :- a21(x), a22(x).
                // Then, a(x) <- (a11(x) ^ a12(x)) v (a21(x) ^ a22(x))
                //  => !a(x) <- (!a11(x) v !a12(x)) ^ (!a21(x) v !a22(x))
                //  => !a(x) <- (!a11(x) ^ !a21(x)) v (!a11(x) ^ !a22(x)) v ...
                // Essentially, produce every combination (m_1 ^ m_2 ^ ...) where m_i is a
                // negated literal in the ith rule of a.
                addedBodyLiterals = formNegatedLiterals(program, atom);
            }
        }
        for (const auto& curVec : atomVersions.getVector()) {
            for (auto* cur : curVec) {
                delete cur;
            }
        }
    } else if (auto* constraint = dynamic_cast<AstBinaryConstraint*>(lit)) {
        NullableVector<AstArgument*> lhsVersions = getInlinedArgument(program, constraint->getLHS());
        if (lhsVersions.isValid()) {
            changed = true;
            for (AstArgument* newLhs : lhsVersions.getVector()) {
                AstLiteral* newLit = new AstBinaryConstraint(constraint->getOperator(),
                        std::unique_ptr<AstArgument>(newLhs),
                        std::unique_ptr<AstArgument>(constraint->getRHS()->clone()));
                versions.push_back(newLit);
            }
        } else {
            NullableVector<AstArgument*> rhsVersions = getInlinedArgument(program, constraint->getRHS());
            if (rhsVersions.isValid()) {
                changed = true;
                for (AstArgument* newRhs : rhsVersions.getVector()) {
                    AstLiteral* newLit = new AstBinaryConstraint(constraint->getOperator(),
                            std::unique_ptr<AstArgument>(constraint->getLHS()->clone()),
                            std::unique_ptr<AstArgument>(newRhs));
                    versions.push_back(newLit);
                }
            }
        }
    }

    if (changed) {
        // Not inlined directly but found replacement literals
        // Rewrite these as single-literal bodies
        for (AstLiteral* version : versions) {
            std::vector<AstLiteral*> newBody;
            newBody.push_back(version);
            addedBodyLiterals.push_back(newBody);
        }
        inlined = true;
    }

    if (inlined) {
        return NullableVector<std::vector<AstLiteral*>>(addedBodyLiterals);
    } else {
        return NullableVector<std::vector<AstLiteral*>>();
    }
}

/**
 * Returns a list of clauses that should replace the given clause after one step of inlining.
 * If no inlining can occur, the list will only contain a clone of the original clause.
 */
std::vector<AstClause*> getInlinedClause(AstProgram& program, const AstClause& clause) {
    bool changed = false;
    std::vector<AstClause*> versions;

    // Try to inline things contained in the arguments of the head first.
    // E.g. `a(x, max y : { b(y) }) :- c(x).`, where b should be inlined.
    AstAtom* head = clause.getHead();
    NullableVector<AstAtom*> headVersions = getInlinedAtom(program, *head);
    if (headVersions.isValid()) {
        // The head atom can be inlined!
        changed = true;

        // Produce the new clauses with the replacement head atoms
        for (AstAtom* newHead : headVersions.getVector()) {
            auto* newClause = new AstClause();
            newClause->setSrcLoc(clause.getSrcLoc());

            newClause->setHead(std::unique_ptr<AstAtom>(newHead));

            // The body will remain unchanged
            for (AstLiteral* lit : clause.getBodyLiterals()) {
                newClause->addToBody(std::unique_ptr<AstLiteral>(lit->clone()));
            }

            versions.push_back(newClause);
        }
    }

    // Only perform one stage of inlining at a time.
    // If the head atoms did not need inlining, try inlining atoms nested in the body.
    if (!changed) {
        std::vector<AstLiteral*> bodyLiterals = clause.getBodyLiterals();
        for (size_t i = 0; i < bodyLiterals.size(); i++) {
            AstLiteral* currLit = bodyLiterals[i];

            // Three possible cases when trying to inline a literal:
            //  1) The literal itself may be directly inlined. In this case, the atom can be replaced
            //    with multiple different bodies, as the inlined atom may have several rules.
            //  2) Otherwise, the literal itself may not need to be inlined, but a subnode (e.g. an argument)
            //    may need to be inlined. In this case, an altered literal must replace the original.
            //    Again, several possible versions may exist, as the inlined relation may have several rules.
            //  3) The literal does not depend on any inlined relations, and so does not need to be changed.
            NullableVector<std::vector<AstLiteral*>> litVersions = getInlinedLiteral(program, currLit);

            if (litVersions.isValid()) {
                // Case 1 and 2: Inlining has occurred!
                changed = true;

                // The literal may be replaced with several different bodies.
                // Create a new clause for each possible version.
                std::vector<std::vector<AstLiteral*>> bodyVersions = litVersions.getVector();

                // Create the base clause with the current literal removed
                auto baseClause = std::unique_ptr<AstClause>(cloneHead(&clause));
                for (AstLiteral* oldLit : bodyLiterals) {
                    if (currLit != oldLit) {
                        baseClause->addToBody(std::unique_ptr<AstLiteral>(oldLit->clone()));
                    }
                }

                for (std::vector<AstLiteral*> body : bodyVersions) {
                    AstClause* replacementClause = baseClause->clone();

                    // Add in the current set of literals replacing the inlined literal
                    // In Case 2, each body contains exactly one literal
                    for (AstLiteral* newLit : body) {
                        replacementClause->addToBody(std::unique_ptr<AstLiteral>(newLit));
                    }

                    versions.push_back(replacementClause);
                }
            }

            // Only replace at most one literal per iteration
            if (changed) {
                break;
            }
        }
    }

    if (!changed) {
        // Case 3: No inlining changes, so a clone of the original should be returned
        std::vector<AstClause*> ret;
        ret.push_back(clause.clone());
        return ret;
    } else {
        // Inlining changes, so return the replacement clauses.
        return versions;
    }
}

bool InlineRelationsTransformer::transform(AstTranslationUnit& translationUnit) {
    bool changed = false;
    AstProgram& program = *translationUnit.getProgram();

    // Replace constants in the head of inlined clauses with (constrained) variables.
    // This is done to simplify atom unification, particularly when negations are involved.
    normaliseInlinedHeads(program);

    // Remove underscores in inlined atoms in the program to avoid issues during atom unification
    nameInlinedUnderscores(program);

    // Keep trying to inline things until we reach a fixed point.
    // Since we know there are no cyclic dependencies between inlined relations, this will necessarily
    // terminate.
    bool clausesChanged = true;
    while (clausesChanged) {
        std::set<AstClause*> clausesToDelete;
        clausesChanged = false;

        // Go through each relation in the program and check if we need to inline any of its clauses
        for (AstRelation* rel : program.getRelations()) {
            // Skip if the relation is going to be inlined
            if (rel->hasQualifier(RelationQualifier::INLINE)) {
                continue;
            }

            // Go through the relation's clauses and try inlining them
            for (AstClause* clause : rel->getClauses()) {
                if (containsInlinedAtom(program, *clause)) {
                    // Generate the inlined versions of this clause - the clause will be replaced by these
                    std::vector<AstClause*> newClauses = getInlinedClause(program, *clause);

                    // Replace the clause with these equivalent versions
                    clausesToDelete.insert(clause);
                    for (AstClause* replacementClause : newClauses) {
                        program.appendClause(std::unique_ptr<AstClause>(replacementClause));
                    }

                    // We've changed the program this iteration
                    clausesChanged = true;
                    changed = true;
                }
            }
        }

        // Delete all clauses that were replaced
        for (const AstClause* clause : clausesToDelete) {
            program.removeClause(clause);
        }
    }

    return changed;
}

}  // end of namespace souffle<|MERGE_RESOLUTION|>--- conflicted
+++ resolved
@@ -153,13 +153,8 @@
     // Store the names of all relations to be inlined
     std::set<AstQualifiedName> inlinedRelations;
     for (AstRelation* rel : program.getRelations()) {
-<<<<<<< HEAD
         if (rel->hasQualifier(RelationQualifier::INLINE)) {
-            inlinedRelations.insert(rel->getName());
-=======
-        if (rel->isInline()) {
             inlinedRelations.insert(rel->getQualifiedName());
->>>>>>> d3de249d
         }
     }
 
@@ -175,13 +170,8 @@
     bool foundInlinedAtom = false;
 
     visitDepthFirst(clause, [&](const AstAtom& atom) {
-<<<<<<< HEAD
-        AstRelation* rel = program.getRelation(atom.getName());
+        AstRelation* rel = program.getRelation(atom.getQualifiedName());
         if (rel->hasQualifier(RelationQualifier::INLINE)) {
-=======
-        AstRelation* rel = program.getRelation(atom.getQualifiedName());
-        if (rel->isInline()) {
->>>>>>> d3de249d
             foundInlinedAtom = true;
         }
     });
