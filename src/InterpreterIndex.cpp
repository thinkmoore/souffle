/*
 * Souffle - A Datalog Compiler
 * Copyright (c) 2019, The Souffle Developers. All rights reserved.
 * Licensed under the Universal Permissive License v 1.0 as shown at:
 * - https://opensource.org/licenses/UPL
 * - <souffle root>/licenses/SOUFFLE-UPL.txt
 */

/************************************************************************
 *
 * @file InterpreterIndex.cpp
 *
 * Interpreter index with generic interface.
 *
 ***********************************************************************/

#include "InterpreterIndex.h"
#include "CompiledIndexUtils.h"
#include "Util.h"
#include <atomic>

namespace souffle {

std::ostream& operator<<(std::ostream& out, TupleRef ref) {
    out << "[";
    for (std::size_t i = 0; i < ref.size(); i++) {
        if (i > 0) {
            out << ',';
        }
        out << ref[i];
    }
    return out << "]";
}

Order Order::create(size_t arity) {
    Order res;
    res.order.resize(arity);
    for (size_t i = 0; i < arity; i++) {
        res.order[i] = i;
    }
    return res;
}

std::size_t Order::size() const {
    return order.size();
}

bool Order::valid() const {
    // Check that all indices are in range.
    for (int i : order) {
        if (i < 0 || i >= int(order.size())) {
            return false;
        }
    }
    // Check that there are no duplicates.
    for (std::size_t i = 0; i < order.size(); i++) {
        for (std::size_t j = i + 1; j < order.size(); j++) {
            if (order[i] == order[j]) {
                return false;
            }
        }
    }
    return true;
}

bool Order::operator==(const Order& other) const {
    return order == other.order;
}

bool Order::operator!=(const Order& other) const {
    return !(*this == other);
}

bool Order::operator<(const Order& other) const {
    return order < other.order;
}

std::ostream& operator<<(std::ostream& out, const Order& order) {
    return out << "[" << join(order.order) << "]";
}

/**
 * An index wrapper for nullary indexes. For those, no complex
 * nested data structure is required.
 */
class NullaryIndex : public InterpreterIndex {
    // indicates whether the one single element is present or not.
    std::atomic<bool> present = false;

    // a source adaptation, iterating through the optionally present
    // entry in this relation.
    class Source : public Stream::Source {
        bool present;

    public:
        Source(bool present) : present(present) {}
        int load(TupleRef* buffer, int /* max */) override {
            if (!present) {
                return 0;
            }
            buffer[0] = TupleRef(nullptr, 0);
            present = false;
            return 1;
        }

        int reload(TupleRef* buffer, int /* max */) override {
            if (!present) {
                return 0;
            }
            buffer[0] = TupleRef(nullptr, 0);
            return 1;
        }

        std::unique_ptr<Stream::Source> clone() override {
            return std::make_unique<Source>(present);
        }
    };

    // The nullary index view -- does not require any hints.
    struct NullaryIndexView : public IndexView {
        const NullaryIndex& index;

        NullaryIndexView(const NullaryIndex& index) : index(index) {}

        bool contains(const TupleRef& entry) const override {
            return index.contains(entry);
        }

        bool contains(const TupleRef& low, const TupleRef& high) const override {
            return index.contains(low, high);
        }

        Stream range(const TupleRef& low, const TupleRef& high) const override {
            return index.range(low, high);
        }

        size_t getArity() const override {
            return 0;
        }
    };

public:
    size_t getArity() const override {
        return 0;
    }

    bool empty() const override {
        return !present;
    }

    std::size_t size() const override {
        return present ? 1 : 0;
    }

    IndexViewPtr createView() const override {
        return std::make_unique<NullaryIndexView>(*this);
    }

    bool insert(const TupleRef& tuple) override {
        assert(tuple.size() == 0);
        bool res = present;
        present = true;
        return res;
    }

    void insert(const InterpreterIndex& src) override {
        assert(src.getArity() == 0);
        present = present | !src.empty();
    }

    bool contains(const TupleRef& tuple) const override {
        assert(tuple.size() == 0);
        return present;
    }

    bool contains(const TupleRef&, const TupleRef&) const override {
        return present;
    }

    Stream scan() const override {
        return std::make_unique<Source>(present);
    }

    PartitionedStream partitionScan(int) const override {
        std::vector<Stream> res;
        res.push_back(scan());
        return res;
    }

    Stream range(const TupleRef& /* low */, const TupleRef& /* high */) const override {
        return scan();
    }

    PartitionedStream partitionRange(const TupleRef& low, const TupleRef& high, int) const override {
        std::vector<Stream> res;
        res.push_back(range(low, high));
        return res;
    }

    void clear() override {
        present = false;
    }
};

/**
 * A generic data structure index adapter handling the boundary
 * level order conversion as well as iteration through nested
 * data structures.
 *
 * @tparam Structure the structure to be utilized
 */
template <typename Structure>
class GenericIndex : public InterpreterIndex {
protected:
    using Entry = typename Structure::element_type;
    using Hints = typename Structure::operation_hints;
    static constexpr int Arity = Entry::arity;

    // the order to be simulated
    Order order;

    // the internal data structure
    Structure data;

    using iter = typename Structure::iterator;

    // a source adapter for streaming through data
    class Source : public Stream::Source {
        const Order& order;

        // the begin and end of the stream
        iter cur;
        iter end;

        // an internal buffer for re-ordered elements
        std::array<Entry, Stream::BUFFER_SIZE> buffer;

    public:
        Source(const Order& order, iter begin, iter end)
                : order(order), cur(std::move(begin)), end(std::move(end)) {}

        int load(TupleRef* out, int max) override {
            int c = 0;
            while (cur != end && c < max) {
                buffer[c] = order.decode(*cur);
                out[c] = buffer[c];
                ++cur;
                ++c;
            }
            return c;
        }

        int reload(TupleRef* out, int max) override {
            int c = 0;
            max = std::min(max, Stream::BUFFER_SIZE);
            while (c < max) {
                out[c] = buffer[c];
                ++c;
            }
            return c;
        }

        std::unique_ptr<Stream::Source> clone() override {
            auto source = std::make_unique<Source>(order, cur, end);
            source->buffer = this->buffer;
            return source;
        }
    };

    virtual souffle::range<iter> bounds(const TupleRef& low, const TupleRef& high, Hints& hints) const {
        Entry a = order.encode(low.asTuple<Arity>());
        Entry b = order.encode(high.asTuple<Arity>());
<<<<<<< HEAD
        // Transfer upper_bound to a equivalent lower bound
        bool fullIndexSearch = true;
        for (size_t i = Arity; i-- > 0;) {
            if (a[i] == MIN_RAM_SIGNED && b[i] == MAX_RAM_SIGNED) {
                b[i] = MIN_RAM_SIGNED;
                continue;
            }
            if (a[i] == b[i]) {
                b[i] += 1;
                fullIndexSearch = false;
                break;
            }
        }
        if (fullIndexSearch) {
            return {data.begin(), data.end()};
        }
        return {data.lower_bound(a, hints), data.lower_bound(b, hints)};
=======
        return {data.lower_bound(a, hints), data.upper_bound(b, hints)};
>>>>>>> 2bf6f25c
    }

    // The index view associated to this view type.
    struct GenericIndexView : public IndexView {
        const GenericIndex& index;
        mutable Hints hints;

        GenericIndexView(const GenericIndex& index) : index(index) {}

        bool contains(const TupleRef& tuple) const override {
            return index.data.contains(index.order.encode(tuple.asTuple<Arity>()), hints);
        }

        bool contains(const TupleRef& low, const TupleRef& high) const override {
            return !index.bounds(low, high, hints).empty();
        }

        Stream range(const TupleRef& low, const TupleRef& high) const override {
            auto range = index.bounds(low, high, hints);
            return std::make_unique<Source>(index.order, range.begin(), range.end());
        }

        size_t getArity() const override {
            return Arity;
        }
    };

public:
    GenericIndex(Order order) : order(std::move(order)) {}

    IndexViewPtr createView() const override {
        return std::make_unique<GenericIndexView>(*this);
    }

    size_t getArity() const override {
        return Arity;
    }

    bool empty() const override {
        return data.empty();
    }

    std::size_t size() const override {
        return data.size();
    }

    bool insert(const TupleRef& tuple) override {
        return data.insert(order.encode(tuple.asTuple<Arity>()));
    }

    void insert(const InterpreterIndex& src) override {
        // TODO: make smarter
        for (const auto& cur : src.scan()) {
            insert(cur);
        }
    }

    bool contains(const TupleRef& tuple) const override {
        return GenericIndexView(*this).contains(tuple);
    }

    bool contains(const TupleRef& low, const TupleRef& high) const override {
        return GenericIndexView(*this).contains(low, high);
    }

    Stream scan() const override {
        return std::make_unique<Source>(order, data.begin(), data.end());
    }

    PartitionedStream partitionScan(int partitionCount) const override {
        auto chunks = data.partition(partitionCount);
        std::vector<Stream> res;
        res.reserve(chunks.size());
        for (const auto& cur : chunks) {
            res.push_back(std::make_unique<Source>(order, cur.begin(), cur.end()));
        }
        return res;
    }

    Stream range(const TupleRef& low, const TupleRef& high) const override {
        return GenericIndexView(*this).range(low, high);
    }

    PartitionedStream partitionRange(
            const TupleRef& low, const TupleRef& high, int partitionCount) const override {
        Hints hints;
        auto range = bounds(low, high, hints);
        std::vector<Stream> res;
        res.reserve(partitionCount);
        for (const auto& cur : range.partition(partitionCount)) {
            res.push_back(std::make_unique<Source>(order, cur.begin(), cur.end()));
        }
        return res;
    }

    void clear() override {
        data.clear();
    }
};

/* B-Tree Indirect indexes */
class IndirectIndex : public InterpreterIndex {
public:
    /* lexicographical comparison operation on two tuple pointers */
    struct comparator {
        const std::vector<int> order;

        /* constructor to initialize state */
        comparator(std::vector<int> order) : order(std::move(order)) {}

        /* comparison function */
        int operator()(const TupleRef& x, const TupleRef& y) const {
            for (auto& i : order) {
                if (x[i] < y[i]) {
                    return -1;
                }
                if (x[i] > y[i]) {
                    return 1;
                }
            }
            return 0;
        }

        /* less comparison */
        bool less(const TupleRef& x, const TupleRef& y) const {
            return operator()(x, y) < 0;
        }

        /* equal comparison */
        bool equal(const TupleRef& x, const TupleRef& y) const {
            for (auto& i : order) {
                if (x[i] != y[i]) {
                    return false;
                }
            }
            return true;
        }
    };

    /* btree for storing tuple pointers with a given lexicographical order */
    using index_set = btree_multiset<TupleRef, comparator, std::allocator<TupleRef>, 512>;
    using Hints = typename index_set::operation_hints;

    class Source : public Stream::Source {
        // the begin and end of the stream
        using iter = btree_multiset<TupleRef, comparator, std::allocator<TupleRef>, 512>::iterator;
        iter cur;
        iter end;

        // an internal buffer for re-ordered elements
        std::array<TupleRef, Stream::BUFFER_SIZE> buffer;

    public:
        Source(iter begin, iter end) : cur(begin), end(end) {}

        int load(TupleRef* out, int max) override {
            int c = 0;
            while (cur != end && c < max) {
                buffer[c] = *cur;
                out[c] = buffer[c];
                ++cur;
                ++c;
            }
            return c;
        }

        int reload(TupleRef* out, int max) override {
            int c = 0;
            max = std::min(max, Stream::BUFFER_SIZE);
            while (c < max) {
                out[c] = buffer[c];
                ++c;
            }
            return c;
        }

        std::unique_ptr<Stream::Source> clone() override {
            auto* source = new Source(cur, end);
            source->buffer = this->buffer;
            return std::unique_ptr<Stream::Source>(source);
        }
    };

    // The index view associated to this view type.
    struct IndirectIndexView : public IndexView {
        const IndirectIndex& index;
        mutable Hints hints;

        IndirectIndexView(const IndirectIndex& index) : index(index) {}

        bool contains(const TupleRef& tuple) const override {
            return index.set.contains(tuple, hints);
        }

        bool contains(const TupleRef& /* low */, const TupleRef& /* high */) const override {
            assert(false && "Not implemented!");
            return false;
        }

        Stream range(const TupleRef& low, const TupleRef& high) const override {
            return std::make_unique<Source>(
                    index.set.lower_bound(low, hints), index.set.upper_bound(high, hints));
        }

        size_t getArity() const override {
            return index.getArity();
        }
    };

    IndirectIndex(std::vector<int> order)
            : theOrder(std::move(order)), set(comparator(theOrder), comparator(theOrder)),
              arity(order.size()) {}

    IndexViewPtr createView() const override {
        return std::make_unique<IndirectIndexView>(*this);
    }

    size_t getArity() const override {
        return arity;
    };

    bool empty() const override {
        return set.empty();
    }

    size_t size() const override {
        return set.size();
    }

    bool insert(const TupleRef& tuple) override {
        return set.insert(tuple, operation_hints);
    }

    void insert(const InterpreterIndex& src) override {
        for (const auto& cur : src.scan()) {
            insert(cur);
        }
    }

    bool contains(const TupleRef& tuple) const override {
        return IndirectIndexView(*this).contains(tuple);
    }

    bool contains(const TupleRef& low, const TupleRef& high) const override {
        return IndirectIndexView(*this).contains(low, high);
    }

    Stream scan() const override {
        return std::make_unique<Source>(set.begin(), set.end());
    }

    PartitionedStream partitionScan(int) const override {
        assert(false && "Does only produce a single subset!");
        std::vector<Stream> res;
        res.push_back(scan());
        return res;
    }

    Stream range(const TupleRef& low, const TupleRef& high) const override {
        return IndirectIndexView(*this).range(low, high);
    }

    PartitionedStream partitionRange(const TupleRef& low, const TupleRef& high, int) const override {
        assert(false && "Does only produce a single subset!");
        std::vector<Stream> res;
        res.push_back(range(low, high));
        return res;
    }

    void clear() override {
        set.clear();
    }

private:
    /** retain the index order used to construct an object of this class */
    const std::vector<int> theOrder;

    /** set storing tuple pointers of table */
    index_set set;

    /** Operation hints */
    index_set::btree_operation_hints<1> operation_hints;

    /** Arity as the relation arity, not necessary the order size in indirect index */
    size_t arity;
};

// The comparator to be used for B-tree nodes.
template <std::size_t Arity>
using comparator = typename ram::index_utils::get_full_index<Arity>::type::comparator;

// Node type
template <std::size_t Arity>
using t_tuple = typename ram::Tuple<RamDomain, Arity>;

// Updater for Provenance
template <std::size_t Arity>
struct InterpreterProvenanceUpdater {
    void update(t_tuple<Arity>& old_t, const t_tuple<Arity>& new_t) {
        old_t[Arity - 2] = new_t[Arity - 2];
        old_t[Arity - 1] = new_t[Arity - 1];
    }
};

/**
 * A index adapter for B-trees, using the generic index adapter.
 */
template <std::size_t Arity>
class BTreeIndex : public GenericIndex<btree_set<t_tuple<Arity>, comparator<Arity>>> {
public:
    using GenericIndex<btree_set<t_tuple<Arity>, comparator<Arity>>>::GenericIndex;
};

/**
 * Btree index for provenance relation
 */
template <std::size_t Arity>
class BTreeProvenanceIndex
        : public GenericIndex<btree_set<t_tuple<Arity>, comparator<Arity>, std::allocator<t_tuple<Arity>>,
                  256, typename detail::default_strategy<t_tuple<Arity>>::type, comparator<Arity - 2>,
                  InterpreterProvenanceUpdater<Arity>>> {
public:
    using GenericIndex<btree_set<t_tuple<Arity>, comparator<Arity>, std::allocator<t_tuple<Arity>>, 256,
            typename detail::default_strategy<t_tuple<Arity>>::type, comparator<Arity - 2>,
            InterpreterProvenanceUpdater<Arity>>>::GenericIndex;
};

/**
 * A index adapter for Bries, using the generic index adapter.
 */
template <std::size_t Arity>
class BrieIndex : public GenericIndex<Trie<Arity>> {
public:
    using GenericIndex<Trie<Arity>>::GenericIndex;
};

/**
 * A index adapter for EquivalenceRelation, using the generic index adapter.
 */
class EqrelIndex : public GenericIndex<EquivalenceRelation<t_tuple<2>>> {
public:
    using GenericIndex<EquivalenceRelation<t_tuple<2>>>::GenericIndex;

    void extend(InterpreterIndex* other) override {
        auto otherIndex = dynamic_cast<EqrelIndex*>(other);
        assert(otherIndex != nullptr && "Can only extend to EqrelIndex");
        this->data.extend(otherIndex->data);
    }
};

std::unique_ptr<InterpreterIndex> createBTreeIndex(const Order& order) {
    switch (order.size()) {
        case 0:
            return std::make_unique<NullaryIndex>();
        case 1:
            return std::make_unique<BTreeIndex<1>>(order);
        case 2:
            return std::make_unique<BTreeIndex<2>>(order);
        case 3:
            return std::make_unique<BTreeIndex<3>>(order);
        case 4:
            return std::make_unique<BTreeIndex<4>>(order);
        case 5:
            return std::make_unique<BTreeIndex<5>>(order);
        case 6:
            return std::make_unique<BTreeIndex<6>>(order);
        case 7:
            return std::make_unique<BTreeIndex<7>>(order);
        case 8:
            return std::make_unique<BTreeIndex<8>>(order);
        case 9:
            return std::make_unique<BTreeIndex<9>>(order);
        case 10:
            return std::make_unique<BTreeIndex<10>>(order);
        case 11:
            return std::make_unique<BTreeIndex<11>>(order);
        case 12:
            return std::make_unique<BTreeIndex<12>>(order);
    }
    assert(false && "Requested arity not yet supported. Feel free to add it.");
    return {};
}

std::unique_ptr<InterpreterIndex> createBTreeProvenanceIndex(const Order& order) {
    switch (order.size()) {
        case 0:
        case 1:
            assert(false && "Provenance relation with arity < 2.");
        case 2:
            return std::make_unique<BTreeProvenanceIndex<2>>(order);
        case 3:
            return std::make_unique<BTreeProvenanceIndex<3>>(order);
        case 4:
            return std::make_unique<BTreeProvenanceIndex<4>>(order);
        case 5:
            return std::make_unique<BTreeProvenanceIndex<5>>(order);
        case 6:
            return std::make_unique<BTreeProvenanceIndex<6>>(order);
        case 7:
            return std::make_unique<BTreeProvenanceIndex<7>>(order);
        case 8:
            return std::make_unique<BTreeProvenanceIndex<8>>(order);
        case 9:
            return std::make_unique<BTreeProvenanceIndex<9>>(order);
        case 10:
            return std::make_unique<BTreeProvenanceIndex<10>>(order);
        case 11:
            return std::make_unique<BTreeProvenanceIndex<11>>(order);
        case 12:
            return std::make_unique<BTreeProvenanceIndex<12>>(order);
        case 13:
            return std::make_unique<BTreeProvenanceIndex<13>>(order);
        case 14:
            return std::make_unique<BTreeProvenanceIndex<14>>(order);
    }
    assert(false && "Requested arity not yet supported. Feel free to add it.");
    return {};
}

std::unique_ptr<InterpreterIndex> createBrieIndex(const Order& order) {
    switch (order.size()) {
        case 0:
            return std::make_unique<NullaryIndex>();
        case 1:
            return std::make_unique<BrieIndex<1>>(order);
        case 2:
            return std::make_unique<BrieIndex<2>>(order);
        case 3:
            return std::make_unique<BrieIndex<3>>(order);
        case 4:
            return std::make_unique<BrieIndex<4>>(order);
        case 5:
            return std::make_unique<BrieIndex<5>>(order);
        case 6:
            return std::make_unique<BrieIndex<6>>(order);
        case 7:
            return std::make_unique<BrieIndex<7>>(order);
        case 8:
            return std::make_unique<BrieIndex<8>>(order);
        case 9:
            return std::make_unique<BrieIndex<9>>(order);
        case 10:
            return std::make_unique<BrieIndex<10>>(order);
        case 11:
            return std::make_unique<BrieIndex<11>>(order);
        case 12:
            return std::make_unique<BrieIndex<12>>(order);
    }
    assert(false && "Requested arity not yet supported. Feel free to add it.");
    return {};
}

std::unique_ptr<InterpreterIndex> createIndirectIndex(const Order& order) {
    assert(order.size() != 0 && "IndirectIndex does not work with nullary relation\n");
    return std::make_unique<IndirectIndex>(order.getOrder());
}

std::unique_ptr<InterpreterIndex> createEqrelIndex(const Order& order) {
    assert(order.size() == 2 && "Eqrel index must have tuple of 2 arities");
    return std::make_unique<EqrelIndex>(order);
}

}  // namespace souffle<|MERGE_RESOLUTION|>--- conflicted
+++ resolved
@@ -270,27 +270,7 @@
     virtual souffle::range<iter> bounds(const TupleRef& low, const TupleRef& high, Hints& hints) const {
         Entry a = order.encode(low.asTuple<Arity>());
         Entry b = order.encode(high.asTuple<Arity>());
-<<<<<<< HEAD
-        // Transfer upper_bound to a equivalent lower bound
-        bool fullIndexSearch = true;
-        for (size_t i = Arity; i-- > 0;) {
-            if (a[i] == MIN_RAM_SIGNED && b[i] == MAX_RAM_SIGNED) {
-                b[i] = MIN_RAM_SIGNED;
-                continue;
-            }
-            if (a[i] == b[i]) {
-                b[i] += 1;
-                fullIndexSearch = false;
-                break;
-            }
-        }
-        if (fullIndexSearch) {
-            return {data.begin(), data.end()};
-        }
-        return {data.lower_bound(a, hints), data.lower_bound(b, hints)};
-=======
         return {data.lower_bound(a, hints), data.upper_bound(b, hints)};
->>>>>>> 2bf6f25c
     }
 
     // The index view associated to this view type.
