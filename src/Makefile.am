--- conflicted
+++ resolved
@@ -448,17 +448,6 @@
         include/souffle/CompiledOptions.h                  \
         include/souffle/CompiledSouffle.h                  \
         include/souffle/CompiledTuple.h                    \
-<<<<<<< HEAD
-        include/souffle/EventProcessor.h                   \
-        include/souffle/Logger.h                           \
-        include/souffle/ProfileDatabase.h                  \
-        include/souffle/ProfileEvent.h                     \
-=======
-        include/souffle/Explain.h                          \
-        include/souffle/ExplainProvenance.h                \
-        include/souffle/ExplainProvenanceImpl.h            \
-        include/souffle/ExplainTree.h                      \
->>>>>>> 4c3b2132
         include/souffle/RamTypes.h                         \
         include/souffle/RecordTable.h                      \
         include/souffle/SignalHandler.h                    \
