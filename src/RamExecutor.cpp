/*
 * Souffle - A Datalog Compiler
 * Copyright (c) 2013, 2015, Oracle and/or its affiliates. All rights reserved
 * Licensed under the Universal Permissive License v 1.0 as shown at:
 * - https://opensource.org/licenses/UPL
 * - <souffle root>/licenses/SOUFFLE-UPL.txt
 */

/************************************************************************
 *
 * @file RamExecutor.cpp
 *
 * Defines entities capable of executing a RAM program.
 *
 ***********************************************************************/

#include "RamExecutor.h"
#include "AstRelation.h"
#include "AstVisitor.h"
#include "BinaryConstraintOps.h"
#include "BinaryFunctorOps.h"
#include "Global.h"
#include "IOSystem.h"
#include "Macro.h"
#include "RamAutoIndex.h"
#include "RamData.h"
#include "RamLogger.h"
#include "RamTranslator.h"
#include "RamVisitor.h"
#include "RuleScheduler.h"
#include "SignalHandler.h"
#include "TypeSystem.h"
#include "UnaryFunctorOps.h"

#include <algorithm>
#include <chrono>
#include <cmath>
#include <memory>
#include <regex>
#include <utility>

#include <unistd.h>

#ifdef _OPENMP
#include <omp.h>
#endif

namespace souffle {

static const char ENV_NO_INDEX[] = "SOUFFLE_USE_NO_INDEX";

bool useNoIndex() {
    static bool flag = std::getenv(ENV_NO_INDEX);
    static bool first = true;
    if (first && flag) {
        std::cout << "WARNING: indices are ignored!\n";
        first = false;
    }
    return flag;
}

// See the CPPIdentifierMap, (it is a singleton class).
CPPIdentifierMap* CPPIdentifierMap::instance = nullptr;

// Static wrapper to get relation names without going directly though the CPPIdentifierMap.
static const std::string getRelationName(const RamRelationIdentifier& rel) {
    return "rel_" + CPPIdentifierMap::getIdentifier(rel.getName());
}

// Static wrapper to get op context names without going directly though the CPPIdentifierMap.
static const std::string getOpContextName(const RamRelationIdentifier& rel) {
    return getRelationName(rel) + "_op_ctxt";
}

namespace {

class EvalContext {
    std::vector<const RamDomain*> data;
    std::vector<RamDomain>* returnValues;
    std::vector<bool>* returnErrors;
    const std::vector<RamDomain>* args;

public:
    EvalContext(size_t size = 0, const std::vector<RamDomain>* args = new std::vector<RamDomain>())
            : data(size), args(args) {}

    const RamDomain*& operator[](size_t index) {
        return data[index];
    }

    const RamDomain* const& operator[](size_t index) const {
        return data[index];
    }

    std::vector<RamDomain>& getReturnValues() const {
        return *returnValues;
    }

    void setReturnValues(std::vector<RamDomain>& retVals) {
        returnValues = &retVals;
    }

    void addReturnValue(RamDomain val, bool err = false) {
        assert(returnValues != nullptr && returnErrors != nullptr);
        returnValues->push_back(val);
        returnErrors->push_back(err);
    }

    std::vector<bool>& getReturnErrors() const {
        return *returnErrors;
    }

    void setReturnErrors(std::vector<bool>& retErrs) {
        returnErrors = &retErrs;
    }

    const std::vector<RamDomain>& getArguments() const {
        return *args;
    }

    void setArguments(const std::vector<RamDomain>& a) {
        args = &a;
    }

    RamDomain getArgument(size_t i) const {
        assert(i < args->size() && "argument out of range");
        return (*args)[i];
    }
};

RamDomain eval(const RamValue& value, RamEnvironment& env, const EvalContext& ctxt = EvalContext()) {
    class Evaluator : public RamVisitor<RamDomain> {
        RamEnvironment& env;
        const EvalContext& ctxt;

    public:
        Evaluator(RamEnvironment& env, const EvalContext& ctxt) : env(env), ctxt(ctxt) {}

        // -- basics --
        RamDomain visitNumber(const RamNumber& num) override {
            return num.getConstant();
        }

        RamDomain visitElementAccess(const RamElementAccess& access) override {
            return ctxt[access.getLevel()][access.getElement()];
        }

        RamDomain visitAutoIncrement(const RamAutoIncrement& /*inc*/) override {
            return env.incCounter();
        }

        // unary functions

        RamDomain visitUnaryOperator(const RamUnaryOperator& op) override {
            switch (op.getOperator()) {
                case UnaryOp::NEG:
                    return -visit(op.getValue());
                case UnaryOp::BNOT:
                    return ~visit(op.getValue());
                case UnaryOp::LNOT:
                    return !visit(op.getValue());
                case UnaryOp::ORD:
                    return visit(op.getValue());
                case UnaryOp::STRLEN:
                    return strlen(env.getSymbolTable().resolve(visit(op.getValue())));
                case UnaryOp::SIN:
                    return sin(visit(op.getValue()));
                case UnaryOp::COS:
                    return cos(visit(op.getValue()));
                case UnaryOp::TAN:
                    return tan(visit(op.getValue()));
                case UnaryOp::ASIN:
                    return asin(visit(op.getValue()));
                case UnaryOp::ACOS:
                    return acos(visit(op.getValue()));
                case UnaryOp::ATAN:
                    return atan(visit(op.getValue()));
                case UnaryOp::SINH:
                    return sinh(visit(op.getValue()));
                case UnaryOp::COSH:
                    return cosh(visit(op.getValue()));
                case UnaryOp::TANH:
                    return tanh(visit(op.getValue()));
                case UnaryOp::ASINH:
                    return asinh(visit(op.getValue()));
                case UnaryOp::ACOSH:
                    return acosh(visit(op.getValue()));
                case UnaryOp::ATANH:
                    return atanh(visit(op.getValue()));
                case UnaryOp::LOG:
                    return log(visit(op.getValue()));
                case UnaryOp::EXP:
                    return exp(visit(op.getValue()));
                default:
                    assert(0 && "unsupported operator");
                    return 0;
            }
        }

        // binary functions

        RamDomain visitBinaryOperator(const RamBinaryOperator& op) override {
            switch (op.getOperator()) {
                // arithmetic
                case BinaryOp::ADD: {
                    return visit(op.getLHS()) + visit(op.getRHS());
                }
                case BinaryOp::SUB: {
                    return visit(op.getLHS()) - visit(op.getRHS());
                }
                case BinaryOp::MUL: {
                    return visit(op.getLHS()) * visit(op.getRHS());
                }
                case BinaryOp::DIV: {
                    RamDomain rhs = visit(op.getRHS());
                    return visit(op.getLHS()) / rhs;
                }
                case BinaryOp::EXP: {
                    return std::pow(visit(op.getLHS()), visit(op.getRHS()));
                }
                case BinaryOp::MOD: {
                    RamDomain rhs = visit(op.getRHS());
                    return visit(op.getLHS()) % rhs;
                }
                case BinaryOp::BAND: {
                    return visit(op.getLHS()) & visit(op.getRHS());
                }
                case BinaryOp::BOR: {
                    return visit(op.getLHS()) | visit(op.getRHS());
                }
                case BinaryOp::BXOR: {
                    return visit(op.getLHS()) ^ visit(op.getRHS());
                }
                case BinaryOp::LAND: {
                    return visit(op.getLHS()) && visit(op.getRHS());
                }
                case BinaryOp::LOR: {
                    return visit(op.getLHS()) || visit(op.getRHS());
                }
                case BinaryOp::MAX: {
                    return std::max(visit(op.getLHS()), visit(op.getRHS()));
                }
                case BinaryOp::MIN: {
                    return std::min(visit(op.getLHS()), visit(op.getRHS()));
                }

                // strings
                case BinaryOp::CAT: {
                    return env.getSymbolTable().lookup((
                            std::string(env.getSymbolTable().resolve(visit(op.getLHS()))) +
                            std::string(env.getSymbolTable().resolve(
                                    visit(op.getRHS())))).c_str());
                }
                default:
                    assert(0 && "unsupported operator");
                    return 0;
            }
        }

        // ternary functions

        RamDomain visitTernaryOperator(const RamTernaryOperator& op) override {
            switch (op.getOperator()) {
                case TernaryOp::SUBSTR: {
                    auto symbol = visit(op.getArg(0));
                    std::string str = env.getSymbolTable().resolve(symbol);
                    auto idx = visit(op.getArg(1));
                    auto len = visit(op.getArg(2));
                    std::string sub_str;
                    try {
                        sub_str = str.substr(idx, len);
                    } catch (...) {
                        std::cerr << "warning: wrong index position provided by substr(\"";
                        std::cerr << str << "\"," << idx << "," << len << ") functor.\n";
                    }
                    return env.getSymbolTable().lookup(sub_str.c_str());
                }
                default:
                    assert(0 && "unsupported operator");
                    return 0;
            }
        }

        // -- records --

        RamDomain visitPack(const RamPack& op) override {
            auto values = op.getValues();
            auto arity = values.size();
            RamDomain data[arity];
            for (size_t i = 0; i < arity; ++i) {
                data[i] = visit(values[i]);
            }
            return pack(data, arity);
        }

        // -- subroutine argument

        RamDomain visitArgument(const RamArgument& arg) override {
            return ctxt.getArgument(arg.getNumber());
        }

        // -- safety net --

        RamDomain visitNode(const RamNode& node) override {
            std::cerr << "Unsupported node type: " << typeid(node).name() << "\n";
            assert(false && "Unsupported Node Type!");
            return 0;
        }
    };

    // create and run evaluator
    return Evaluator(env, ctxt)(value);
}

RamDomain eval(const RamValue* value, RamEnvironment& env, const EvalContext& ctxt = EvalContext()) {
    return eval(*value, env, ctxt);
}

bool eval(const RamCondition& cond, RamEnvironment& env, const EvalContext& ctxt = EvalContext()) {
    class Evaluator : public RamVisitor<bool> {
        RamEnvironment& env;
        const EvalContext& ctxt;

    public:
        Evaluator(RamEnvironment& env, const EvalContext& ctxt) : env(env), ctxt(ctxt) {}

        // -- connectors operators --

        bool visitAnd(const RamAnd& a) override {
            return visit(a.getLHS()) && visit(a.getRHS());
        }

        // -- relation operations --

        bool visitEmpty(const RamEmpty& empty) override {
            return env.getRelation(empty.getRelation()).empty();
        }

        bool visitNotExists(const RamNotExists& ne) override {
            const RamRelation& rel = env.getRelation(ne.getRelation());

            // construct the pattern tuple
            auto arity = rel.getArity();
            auto values = ne.getValues();

            // for total we use the exists test
            if (ne.isTotal()) {
                RamDomain tuple[arity];
                for (size_t i = 0; i < arity; i++) {
                    tuple[i] = (values[i]) ? eval(values[i], env, ctxt) : MIN_RAM_DOMAIN;
                }

                return !rel.exists(tuple);
            }

            // for partial we search for lower and upper boundaries
            RamDomain low[arity];
            RamDomain high[arity];
            for (size_t i = 0; i < arity; i++) {
                low[i] = (values[i]) ? eval(values[i], env, ctxt) : MIN_RAM_DOMAIN;
                high[i] = (values[i]) ? low[i] : MAX_RAM_DOMAIN;
            }

            // obtain index
            auto idx = ne.getIndex();
            auto idxRelationName = ne.getIndexRelationName();
            if (idxRelationName != rel.getID().getName() || !idx) {
                idx = rel.getIndex(ne.getKey());
                ne.setIndex(idx);
                ne.setIndexRelationName(rel.getID().getName());
            }

            auto range = idx->lowerUpperBound(low, high);
            return range.first == range.second;  // if there are none => done
        }

        // -- comparison operators --

        bool visitBinaryRelation(const RamBinaryRelation& relOp) override {
            switch (relOp.getOperator()) {
                // comparison operators
                case BinaryConstraintOp::EQ:
                    return eval(relOp.getLHS(), env, ctxt) == eval(relOp.getRHS(), env, ctxt);
                case BinaryConstraintOp::NE:
                    return eval(relOp.getLHS(), env, ctxt) != eval(relOp.getRHS(), env, ctxt);
                case BinaryConstraintOp::LT:
                    return eval(relOp.getLHS(), env, ctxt) < eval(relOp.getRHS(), env, ctxt);
                case BinaryConstraintOp::LE:
                    return eval(relOp.getLHS(), env, ctxt) <= eval(relOp.getRHS(), env, ctxt);
                case BinaryConstraintOp::GT:
                    return eval(relOp.getLHS(), env, ctxt) > eval(relOp.getRHS(), env, ctxt);
                case BinaryConstraintOp::GE:
                    return eval(relOp.getLHS(), env, ctxt) >= eval(relOp.getRHS(), env, ctxt);

                // strings
                case BinaryConstraintOp::MATCH: {
                    RamDomain l = eval(relOp.getLHS(), env, ctxt);
                    RamDomain r = eval(relOp.getRHS(), env, ctxt);
                    const std::string& pattern = env.getSymbolTable().resolve(l);
                    const std::string& text = env.getSymbolTable().resolve(r);
                    bool result = false;
                    try {
                        result = std::regex_match(text, std::regex(pattern));
                    } catch (...) {
                        std::cerr << "warning: wrong pattern provided for match(\"" << pattern << "\",\""
                                  << text << "\")\n";
                    }
                    return result;
                }
                case BinaryConstraintOp::NOT_MATCH: {
                    RamDomain l = eval(relOp.getLHS(), env, ctxt);
                    RamDomain r = eval(relOp.getRHS(), env, ctxt);
                    const std::string& pattern = env.getSymbolTable().resolve(l);
                    const std::string& text = env.getSymbolTable().resolve(r);
                    bool result = false;
                    try {
                        result = !std::regex_match(text, std::regex(pattern));
                    } catch (...) {
                        std::cerr << "warning: wrong pattern provided for !match(\"" << pattern << "\",\""
                                  << text << "\")\n";
                    }
                    return result;
                }
                case BinaryConstraintOp::CONTAINS: {
                    RamDomain l = eval(relOp.getLHS(), env, ctxt);
                    RamDomain r = eval(relOp.getRHS(), env, ctxt);
                    const std::string& pattern = env.getSymbolTable().resolve(l);
                    const std::string& text = env.getSymbolTable().resolve(r);
                    return text.find(pattern) != std::string::npos;
                }
                case BinaryConstraintOp::NOT_CONTAINS: {
                    RamDomain l = eval(relOp.getLHS(), env, ctxt);
                    RamDomain r = eval(relOp.getRHS(), env, ctxt);
                    const std::string& pattern = env.getSymbolTable().resolve(l);
                    const std::string& text = env.getSymbolTable().resolve(r);
                    return text.find(pattern) == std::string::npos;
                }
                default:
                    assert(0 && "unsupported operator");
                    return 0;
            }
        }

        // -- safety net --

        bool visitNode(const RamNode& node) override {
            std::cerr << "Unsupported node type: " << typeid(node).name() << "\n";
            assert(false && "Unsupported Node Type!");
            return 0;
        }
    };

    // run evaluator
    return Evaluator(env, ctxt)(cond);
}

void apply(const RamOperation& op, RamEnvironment& env, const EvalContext& args = EvalContext()) {
    class Interpreter : public RamVisitor<void> {
        RamEnvironment& env;
        EvalContext& ctxt;

    public:
        Interpreter(RamEnvironment& env, EvalContext& ctxt) : env(env), ctxt(ctxt) {}

        // -- Operations -----------------------------

        void visitSearch(const RamSearch& search) override {
            // check condition
            auto condition = search.getCondition();
            if (condition && !eval(*condition, env, ctxt)) {
                return;  // condition not valid => skip nested
            }

            // process nested
            visit(*search.getNestedOperation());
        }

        void visitScan(const RamScan& scan) override {
            // get the targeted relation
            const RamRelation& rel = env.getRelation(scan.getRelation());

            // process full scan if no index is given
            if (scan.getRangeQueryColumns() == 0) {
                // if scan is not binding anything => check for emptiness
                if (scan.isPureExistenceCheck() && !rel.empty()) {
                    visitSearch(scan);
                    return;
                }

                // if scan is unrestricted => use simple iterator
                for (const RamDomain* cur : rel) {
                    ctxt[scan.getLevel()] = cur;
                    visitSearch(scan);
                }
                return;
            }

            // create pattern tuple for range query
            auto arity = rel.getArity();
            RamDomain low[arity];
            RamDomain hig[arity];
            auto pattern = scan.getRangePattern();
            for (size_t i = 0; i < arity; i++) {
                if (pattern[i] != nullptr) {
                    low[i] = eval(pattern[i], env, ctxt);
                    hig[i] = low[i];
                } else {
                    low[i] = MIN_RAM_DOMAIN;
                    hig[i] = MAX_RAM_DOMAIN;
                }
            }

            // obtain index
            auto idx = scan.getIndex();
            if (!idx || rel.getID().isTemp()) {
                idx = rel.getIndex(scan.getRangeQueryColumns(), idx);
                scan.setIndex(idx);
            }

            // get iterator range
            auto range = idx->lowerUpperBound(low, hig);

            // if this scan is not binding anything ...
            if (scan.isPureExistenceCheck()) {
                if (range.first != range.second) {
                    visitSearch(scan);
                }
                return;
            }

            // conduct range query
            for (auto ip = range.first; ip != range.second; ++ip) {
                const RamDomain* data = *(ip);
                ctxt[scan.getLevel()] = data;
                visitSearch(scan);
            }
        }

        void visitLookup(const RamLookup& lookup) override {
            // get reference
            RamDomain ref = ctxt[lookup.getReferenceLevel()][lookup.getReferencePosition()];

            // check for null
            if (isNull(ref)) {
                return;
            }

            // update environment variable
            auto arity = lookup.getArity();
            const RamDomain* tuple = unpack(ref, arity);

            // save reference to temporary value
            ctxt[lookup.getLevel()] = tuple;

            // run nested part - using base class visitor
            visitSearch(lookup);
        }

        void visitAggregate(const RamAggregate& aggregate) override {
            // get the targeted relation
            const RamRelation& rel = env.getRelation(aggregate.getRelation());

            // initialize result
            RamDomain res = 0;
            switch (aggregate.getFunction()) {
                case RamAggregate::MIN:
                    res = MAX_RAM_DOMAIN;
                    break;
                case RamAggregate::MAX:
                    res = MIN_RAM_DOMAIN;
                    break;
                case RamAggregate::COUNT:
                    res = 0;
                    break;
                case RamAggregate::SUM:
                    res = 0;
                    break;
            }

            // init temporary tuple for this level
            auto arity = rel.getArity();

            // get lower and upper boundaries for iteration
            const auto& pattern = aggregate.getPattern();
            RamDomain low[arity];
            RamDomain hig[arity];

            for (size_t i = 0; i < arity; i++) {
                if (pattern[i] != nullptr) {
                    low[i] = eval(pattern[i], env, ctxt);
                    hig[i] = low[i];
                } else {
                    low[i] = MIN_RAM_DOMAIN;
                    hig[i] = MAX_RAM_DOMAIN;
                }
            }

            // obtain index
            auto idx = aggregate.getIndex();
            if (!idx) {
                idx = rel.getIndex(aggregate.getRangeQueryColumns());
                aggregate.setIndex(idx);
            }

            // get iterator range
            auto range = idx->lowerUpperBound(low, hig);

            // check for emptiness
            if (aggregate.getFunction() != RamAggregate::COUNT) {
                if (range.first == range.second) {
                    return;  // no elements => no min/max
                }
            }

            // iterate through values
            for (auto ip = range.first; ip != range.second; ++ip) {
                // link tuple
                const RamDomain* data = *(ip);
                ctxt[aggregate.getLevel()] = data;

                // count is easy
                if (aggregate.getFunction() == RamAggregate::COUNT) {
                    res++;
                    continue;
                }

                // aggregation is a bit more difficult

                // eval target expression
                RamDomain cur = eval(aggregate.getTargetExpression(), env, ctxt);

                switch (aggregate.getFunction()) {
                    case RamAggregate::MIN:
                        res = std::min(res, cur);
                        break;
                    case RamAggregate::MAX:
                        res = std::max(res, cur);
                        break;
                    case RamAggregate::COUNT:
                        res = 0;
                        break;
                    case RamAggregate::SUM:
                        res += cur;
                        break;
                }
            }

            // write result to environment
            RamDomain tuple[1];
            tuple[0] = res;
            ctxt[aggregate.getLevel()] = tuple;

            // check whether result is used in a condition
            auto condition = aggregate.getCondition();
            if (condition && !eval(*condition, env, ctxt)) {
                return;  // condition not valid => skip nested
            }

            // run nested part - using base class visitor
            visitSearch(aggregate);
        }

        void visitProject(const RamProject& project) override {
            // check constraints
            RamCondition* condition = project.getCondition();
            if (condition && !eval(*condition, env, ctxt)) {
                return;  // condition violated => skip insert
            }

            // create a tuple of the proper arity (also supports arity 0)
            auto arity = project.getRelation().getArity();
            const auto& values = project.getValues();
            RamDomain tuple[arity];
            for (size_t i = 0; i < arity; i++) {
                tuple[i] = eval(values[i], env, ctxt);
            }

            // check filter relation
            if (project.hasFilter() && env.getRelation(project.getFilter()).exists(tuple)) {
                return;
            }

            // insert in target relation
            env.getRelation(project.getRelation()).insert(tuple);
        }

        // -- return from subroutine --
        void visitReturn(const RamReturn& ret) override {
            for (auto val : ret.getValues()) {
                if (val == nullptr) {
                    ctxt.addReturnValue(0, true);
                } else {
                    ctxt.addReturnValue(eval(val, env, ctxt));
                }
            }
        }

        // -- safety net --
        void visitNode(const RamNode& node) override {
            std::cerr << "Unsupported node type: " << typeid(node).name() << "\n";
            assert(false && "Unsupported Node Type!");
        }
    };

    // create and run interpreter
    EvalContext ctxt(op.getDepth());
    ctxt.setReturnValues(args.getReturnValues());
    ctxt.setReturnErrors(args.getReturnErrors());
    ctxt.setArguments(args.getArguments());
    Interpreter(env, ctxt).visit(op);
}

void run(const QueryExecutionStrategy& executor, std::ostream* report, std::ostream* profile,
        const RamStatement& stmt, RamEnvironment& env, RamData* data) {
    class Interpreter : public RamVisitor<bool> {
        RamEnvironment& env;
        const QueryExecutionStrategy& queryExecutor;
        std::ostream* report;
        std::ostream* profile;
        RamData* data;

    public:
        Interpreter(RamEnvironment& env, const QueryExecutionStrategy& executor, std::ostream* report,
                std::ostream* profile, RamData* data)
                : env(env), queryExecutor(executor), report(report), profile(profile), data(data) {}

        // -- Statements -----------------------------

        bool visitSequence(const RamSequence& seq) override {
            // process all statements in sequence
            for (const auto& cur : seq.getStatements()) {
                if (!visit(cur)) {
                    return false;
                }
            }

            // all processed successfully
            return true;
        }

        bool visitParallel(const RamParallel& parallel) override {
            // get statements to be processed in parallel
            const auto& stmts = parallel.getStatements();

            // special case: empty
            if (stmts.empty()) {
                return true;
            }

            // special handling for a single child
            if (stmts.size() == 1) {
                return visit(stmts[0]);
            }

            // parallel execution
            bool cond = true;
#pragma omp parallel for reduction(&& : cond)
            for (size_t i = 0; i < stmts.size(); i++) {
                cond = cond && visit(stmts[i]);
            }
            return cond;
        }

        bool visitLoop(const RamLoop& loop) override {
            while (visit(loop.getBody())) {
            }
            return true;
        }

        bool visitExit(const RamExit& exit) override {
            return !eval(exit.getCondition(), env);
        }

        bool visitLogTimer(const RamLogTimer& timer) override {
            RamLogger logger(timer.getLabel().c_str(), *profile);
            return visit(timer.getNested());
        }

        bool visitDebugInfo(const RamDebugInfo& dbg) override {
            SignalHandler::instance()->setMsg(dbg.getLabel().c_str());
            return visit(dbg.getNested());
        }

        bool visitCreate(const RamCreate& create) override {
            env.getRelation(create.getRelation());
            return true;
        }

        bool visitClear(const RamClear& clear) override {
            env.getRelation(clear.getRelation()).purge();
            return true;
        }

        bool visitDrop(const RamDrop& drop) override {
            env.dropRelation(drop.getRelation());
            return true;
        }

        bool visitPrintSize(const RamPrintSize& print) override {
            auto lease = getOutputLock().acquire();
            (void)lease;
            std::cout << print.getLabel() << env.getRelation(print.getRelation()).size() << "\n";
            return true;
        }

        bool visitLogSize(const RamLogSize& print) override {
            auto lease = getOutputLock().acquire();
            (void)lease;
            *profile << print.getLabel() << env.getRelation(print.getRelation()).size() << "\n";
            return true;
        }

        bool visitLoad(const RamLoad& load) override {
#ifdef USE_JAVAI
            if (load.getRelation().isData()) {
                // Load from mem
                std::string name = load.getRelation().getName();
                if (data == nullptr) {
                    std::cout << "data is null\n";
                    return false;
                }
                PrimData* pd = data->getTuples(name);
                if (pd == nullptr || pd->data.empty()) {
                    std::cout << "relation " << name << " is empty\n";
                    return true;
                }

                bool err = env.getRelation(load.getRelation())
                                   .load(pd->data, env.getSymbolTable(), load.getRelation().getSymbolMask());
                return !err;
            }
#endif
            try {
                RamRelation& relation = env.getRelation(load.getRelation());
                std::unique_ptr<ReadStream> reader = IOSystem::getInstance().getReader(
                        load.getRelation().getSymbolMask(), env.getSymbolTable(),
                        load.getRelation().getInputDirectives(), Global::config().has("provenance"));
                reader->readAll(relation);
            } catch (std::exception& e) {
                std::cerr << e.what();
                return false;
            }
            return true;
        }

        bool visitStore(const RamStore& store) override {
#ifdef USE_JAVAI
            if (store.getRelation().isData()) {
                return true;
            }
#endif
            for (IODirectives ioDirectives : store.getRelation().getOutputDirectives()) {
                try {
                    IOSystem::getInstance()
<<<<<<< HEAD
                            .getWriter(
                                    store.getRelation().getSymbolMask(), env.getSymbolTable(), ioDirectives)
                            ->writeAll(env.getRelation(store.getRelation()));
=======
                            .getWriter(store.getRelation().getSymbolMask(), env.getSymbolTable(),
                                    ioDirectives, Global::config().has("provenance"))
                            ->writeAll(rel);
>>>>>>> 151c1818
                } catch (std::exception& e) {
                    std::cerr << e.what();
                    exit(1);
                }
            }
            return true;
        }

        bool visitFact(const RamFact& fact) override {
            auto arity = fact.getRelation().getArity();
            RamDomain tuple[arity];
            auto values = fact.getValues();

            for (size_t i = 0; i < arity; ++i) {
                tuple[i] = eval(values[i], env);
            }

            env.getRelation(fact.getRelation()).insert(tuple);
            return true;
        }

        bool visitInsert(const RamInsert& insert) override {
            // run generic query executor
            queryExecutor(insert, env, report);
            return true;
        }

        bool visitMerge(const RamMerge& merge) override {
            // get involved relation
            RamRelation& src = env.getRelation(merge.getSourceRelation());
            RamRelation& trg = env.getRelation(merge.getTargetRelation());

            // merge in all elements
            trg.insert(src);

            // done
            return true;
        }

        bool visitSwap(const RamSwap& swap) override {
            std::swap(env.getRelation(swap.getFirstRelation()), env.getRelation(swap.getSecondRelation()));
            return true;
        }

        // -- safety net --

        bool visitNode(const RamNode& node) override {
            auto lease = getOutputLock().acquire();
            (void)lease;
            std::cerr << "Unsupported node type: " << typeid(node).name() << "\n";
            assert(false && "Unsupported Node Type!");
            return false;
        }
    };

    // create and run interpreter
    Interpreter(env, executor, report, profile, data).visit(stmt);
}
}  // namespace

void RamGuidedInterpreter::applyOn(const RamProgram& prog, RamEnvironment& env, RamData* data) const {
    if (Global::config().has("profile")) {
        std::string fname = Global::config().get("profile");
        // open output stream
        std::ofstream os(fname);
        if (!os.is_open()) {
            throw std::invalid_argument("Cannot open profile log file <" + fname + ">");
        }
        os << "@start-debug\n";
        run(queryStrategy, report, &os, *(prog.getMain()), env, data);
    } else {
        run(queryStrategy, report, nullptr, *(prog.getMain()), env, data);
    }
}

namespace {

using namespace scheduler;

Order scheduleByModel(AstClause& clause, RamEnvironment& env, std::ostream* report) {
    assert(!clause.isFact());

    // check whether schedule is fixed
    if (clause.hasFixedExecutionPlan()) {
        if (report) {
            *report << "   Skipped due to fixed execution plan!\n";
        }
        return Order::getIdentity(clause.getAtoms().size());
    }

    // check whether there is actually something to schedule
    if (clause.getAtoms().size() < 2) {
        return Order::getIdentity(clause.getAtoms().size());
    }

    // TODO: provide alternative scheduling approach for larger rules
    //  8 atoms require   ~200ms to schedule
    //  9 atoms require  ~2400ms to schedule
    // 10 atoms require ~29000ms to schedule
    // 11 atoms => out of memory
    if (clause.getAtoms().size() > 8) {
        return Order::getIdentity(clause.getAtoms().size());
    }

    // get atom list
    std::vector<AstAtom*> atoms = clause.getAtoms();

    // a utility for mapping variable names to ids
    std::map<std::string, int> varIDs;
    auto getID = [&](const AstVariable& var) -> int {
        auto pos = varIDs.find(var.getName());
        if (pos != varIDs.end()) {
            return pos->second;
        }
        int id = varIDs.size();
        varIDs[var.getName()] = id;
        return id;
    };

    // fix scheduling strategy
    typedef Problem<SimpleComputationalCostModel> Problem;
    typedef typename Problem::atom_type Atom;

    // create an optimization problem
    Problem p;

    // create atoms
    for (unsigned i = 0; i < atoms.size(); i++) {
        // convert pattern of arguments
        std::vector<Argument> args;

        for (const AstArgument* arg : atoms[i]->getArguments()) {
            if (const AstVariable* var = dynamic_cast<const AstVariable*>(arg)) {
                args.push_back(Argument::createVar(getID(*var)));
            } else if (dynamic_cast<const AstUnnamedVariable*>(arg)) {
                args.push_back(Argument::createUnderscore());
            } else if (dynamic_cast<const AstConstant*>(arg)) {
                args.push_back(Argument::createConst());
            } else {
                args.push_back(Argument::createOther());
            }
        }

        // add new atom
        RamTranslator translator;
        p.addAtom(
                Atom(i, args, env.getRelation(translator.translateRelationName(atoms[i]->getName())).size()));
    }

    // solve the optimization problem
    auto schedule = p.solve();

    // log problem and solution
    if (report) {
        *report << "Scheduling Problem: " << p << "\n";
        *report << "          Schedule: " << schedule << "\n";
    }

    // extract order
    Order res;
    for (const auto& cur : schedule) {
        res.append(cur.getID());
    }

    // re-order atoms
    clause.reorderAtoms(res.getOrder());

    // done
    return res;
}
}  // namespace

/** With this strategy queries will be processed as they are stated by the user */
const QueryExecutionStrategy DirectExecution = [](
        const RamInsert& insert, RamEnvironment& env, std::ostream*) -> ExecutionSummary {
    // measure the time
    auto start = now();

    // simplest strategy of all - just apply the nested operation
    apply(insert.getOperation(), env);

    // create report
    auto end = now();
    return ExecutionSummary(
            {Order::getIdentity(insert.getOrigin().getAtoms().size()), duration_in_ms(start, end)});
};

/** With this strategy queries will be dynamically rescheduled before each execution */
const QueryExecutionStrategy ScheduledExecution = [](
        const RamInsert& insert, RamEnvironment& env, std::ostream* report) -> ExecutionSummary {

    // Report scheduling
    // TODO: only re-schedule atoms (avoid cloning entire clause)
    std::unique_ptr<AstClause> clause(insert.getOrigin().clone());

    Order order;

    // (re-)schedule clause
    if (report) {
        *report << "\nScheduling clause @ " << clause->getSrcLoc() << "\n";
    }
    {
        auto start = now();
        order = scheduleByModel(*clause, env, report);
        auto end = now();
        if (report) {
            *report << "    Original Query: " << insert.getOrigin() << "\n";
        }
        if (report) {
            *report << "       Rescheduled: " << *clause << "\n";
        }
        if (!equal_targets(insert.getOrigin().getAtoms(), clause->getAtoms())) {
            if (report) {
                *report << "            Order has Changed!\n";
            }
        }
        if (report) {
            *report << "   Scheduling Time: " << duration_in_ms(start, end) << "ms\n";
        }
    }

    // create operation
    std::unique_ptr<RamStatement> stmt =
            RamTranslator(Global::config().has("profile")).translateClause(*clause, nullptr, nullptr);
    assert(dynamic_cast<RamInsert*>(stmt.get()));

    // run rescheduled node
    auto start = now();
    apply(static_cast<RamInsert*>(stmt.get())->getOperation(), env);
    auto end = now();
    auto runtime = duration_in_ms(start, end);
    if (report) {
        *report << "           Runtime: " << runtime << "ms\n";
    }

    return ExecutionSummary({order, runtime});
};

namespace {

class IndexMap {
    typedef std::map<RamRelationIdentifier, RamAutoIndex> data_t;
    typedef typename data_t::iterator iterator;

    std::map<RamRelationIdentifier, RamAutoIndex> data;

public:
    RamAutoIndex& operator[](const RamRelationIdentifier& rel) {
        return data[rel];
    }

    const RamAutoIndex& operator[](const RamRelationIdentifier& rel) const {
        const static RamAutoIndex empty;
        auto pos = data.find(rel);
        return (pos != data.end()) ? pos->second : empty;
    }

    iterator begin() {
        return data.begin();
    }

    iterator end() {
        return data.end();
    }
};

std::string getRelationType(
        const RamRelationIdentifier& rel, std::size_t arity, const RamAutoIndex& indices) {
    std::stringstream res;
    res << "ram::Relation";
    res << "<";

    if (rel.isBTree()) {
        res << "BTree,";
    } else if (rel.isBrie()) {
        res << "Brie,";
    } else if (rel.isEqRel()) {
        res << "EqRel,";
    } else {
        res << "Auto,";
    }

    res << arity;
    if (!useNoIndex()) {
        for (auto& cur : indices.getAllOrders()) {
            res << ", ram::index<";
            res << join(cur, ",");
            res << ">";
        }
    }
    res << ">";
    return res.str();
}

std::string toIndex(SearchColumns key) {
    std::stringstream tmp;
    tmp << "<";
    int i = 0;
    while (key != 0) {
        if (key % 2) {
            tmp << i;
            if (key > 1) {
                tmp << ",";
            }
        }
        key >>= 1;
        i++;
    }

    tmp << ">";
    return tmp.str();
}

std::set<RamRelationIdentifier> getReferencedRelations(const RamOperation& op) {
    std::set<RamRelationIdentifier> res;
    visitDepthFirst(op, [&](const RamNode& node) {
        if (auto scan = dynamic_cast<const RamScan*>(&node)) {
            res.insert(scan->getRelation());
        } else if (auto agg = dynamic_cast<const RamAggregate*>(&node)) {
            res.insert(agg->getRelation());
        } else if (auto notExist = dynamic_cast<const RamNotExists*>(&node)) {
            res.insert(notExist->getRelation());
        } else if (auto project = dynamic_cast<const RamProject*>(&node)) {
            res.insert(project->getRelation());
            if (project->hasFilter()) res.insert(project->getFilter());
        }
    });
    return res;
}

class Printer : public RamVisitor<void, std::ostream&> {
// macros to add comments to generated code for debugging
#ifndef PRINT_BEGIN_COMMENT
#define PRINT_BEGIN_COMMENT(os)                                                  \
    if (Global::config().has("debug-report") || Global::config().has("verbose")) \
    os << "/* BEGIN " << __FUNCTION__ << " @" << __FILE__ << ":" << __LINE__ << " */\n"
#endif

#ifndef PRINT_END_COMMENT
#define PRINT_END_COMMENT(os)                                                    \
    if (Global::config().has("debug-report") || Global::config().has("verbose")) \
    os << "/* END " << __FUNCTION__ << " @" << __FILE__ << ":" << __LINE__ << " */\n"
#endif

    // const IndexMap& indices;

    std::function<void(std::ostream&, const RamNode*)> rec;

    struct printer {
        Printer& p;
        const RamNode& node;

        printer(Printer& p, const RamNode& n) : p(p), node(n) {}

        printer(const printer& other) = default;

        friend std::ostream& operator<<(std::ostream& out, const printer& p) {
            p.p.visit(p.node, out);
            return out;
        }
    };

public:
    Printer(const IndexMap& /*indexMap*/) {
        rec = [&](std::ostream& out, const RamNode* node) { this->visit(*node, out); };
    }

    // -- relation statements --

    void visitCreate(const RamCreate& /*create*/, std::ostream& out) override {
        PRINT_BEGIN_COMMENT(out);
        PRINT_END_COMMENT(out);
    }

    void visitFact(const RamFact& fact, std::ostream& out) override {
        PRINT_BEGIN_COMMENT(out);
        out << getRelationName(fact.getRelation()) << "->"
            << "insert(" << join(fact.getValues(), ",", rec) << ");\n";
        PRINT_END_COMMENT(out);
    }

    void visitLoad(const RamLoad& load, std::ostream& out) override {
        PRINT_BEGIN_COMMENT(out);
        out << "if (performIO) {\n";
        // get some table details
        out << "try {";
        out << "std::map<std::string, std::string> directiveMap(";
        out << load.getRelation().getInputDirectives() << ");\n";
        out << "if (!inputDirectory.empty() && directiveMap[\"IO\"] == \"file\" && ";
        out << "directiveMap[\"filename\"].front() != '/') {";
        out << "directiveMap[\"filename\"] = inputDirectory + \"/\" + directiveMap[\"filename\"];";
        out << "}\n";
        out << "IODirectives ioDirectives(directiveMap);\n";
        out << "IOSystem::getInstance().getReader(";
        out << "SymbolMask({" << load.getRelation().getSymbolMask() << "})";
        out << ", symTable, ioDirectives)->readAll(*" << getRelationName(load.getRelation());
        out << ");\n";
        out << "} catch (std::exception& e) {std::cerr << e.what();exit(1);}\n";
        out << "}\n";
        PRINT_END_COMMENT(out);
    }

    void visitStore(const RamStore& store, std::ostream& out) override {
        PRINT_BEGIN_COMMENT(out);
        out << "if (performIO) {\n";
        for (IODirectives ioDirectives : store.getRelation().getOutputDirectives()) {
            out << "try {";
            out << "std::map<std::string, std::string> directiveMap(" << ioDirectives << ");\n";
            out << "if (!outputDirectory.empty() && directiveMap[\"IO\"] == \"file\" && ";
            out << "directiveMap[\"filename\"].front() != '/') {";
            out << "directiveMap[\"filename\"] = outputDirectory + \"/\" + directiveMap[\"filename\"];";
            out << "}\n";
            out << "IODirectives ioDirectives(directiveMap);\n";
            out << "IOSystem::getInstance().getWriter(";
            out << "SymbolMask({" << store.getRelation().getSymbolMask() << "})";
            out << ", symTable, ioDirectives";
            out << ")->writeAll(*" << getRelationName(store.getRelation()) << ");\n";
            out << "} catch (std::exception& e) {std::cerr << e.what();exit(1);}\n";
        }
        out << "}\n";
        PRINT_END_COMMENT(out);
    }

    void visitInsert(const RamInsert& insert, std::ostream& out) override {
        PRINT_BEGIN_COMMENT(out);
        // enclose operation with a check for an empty relation
        std::set<RamRelationIdentifier> input_relations;
        visitDepthFirst(insert, [&](const RamScan& scan) { input_relations.insert(scan.getRelation()); });
        if (!input_relations.empty()) {
            out << "if (" << join(input_relations, "&&", [&](std::ostream& out,
                                                                 const RamRelationIdentifier& rel) {
                out << "!" << getRelationName(rel) << "->"
                    << "empty()";
            }) << ") ";
        }

        // outline each search operation to improve compilation time
        // Disabled to work around issue #345 with clang 3.7-3.9 & omp.
        // out << "[&]()";

        // enclose operation in its own scope
        out << "{\n";

        // create proof counters
        if (Global::config().has("profile")) {
            out << "std::atomic<uint64_t> num_failed_proofs(0);\n";
        }

        // check whether loop nest can be parallelized
        bool parallel = false;
        if (const RamScan* scan = dynamic_cast<const RamScan*>(&insert.getOperation())) {
            // if it is a full scan
            if (scan->getRangeQueryColumns() == 0 && !scan->isPureExistenceCheck()) {
                // yes it can!
                parallel = true;

                // partition outermost relation
                out << "auto part = " << getRelationName(scan->getRelation()) << "->"
                    << "partition();\n";

                // build a parallel block around this loop nest
                out << "PARALLEL_START;\n";
            }
        }

        // add local counters
        if (Global::config().has("profile")) {
            out << "uint64_t private_num_failed_proofs = 0;\n";
        }

        // create operation contexts for this operation
        for (const RamRelationIdentifier& rel : getReferencedRelations(insert.getOperation())) {
            // TODO (#467): this causes bugs for subprogram compilation for record types if artificial
            // dependencies are introduces in the precedence graph
            out << "CREATE_OP_CONTEXT(" << getOpContextName(rel) << "," << getRelationName(rel) << "->"
                << "createContext());\n";
        }

        out << print(insert.getOperation());

        // aggregate proof counters
        if (Global::config().has("profile")) {
            out << "num_failed_proofs += private_num_failed_proofs;\n";
        }

        if (parallel) {
            out << "PARALLEL_END;\n";  // end parallel

            // aggregate proof counters
        }
        if (Global::config().has("profile")) {
            // get target relation
            RamRelationIdentifier rel;
            visitDepthFirst(insert, [&](const RamProject& project) { rel = project.getRelation(); });

            // build log message
            auto& clause = insert.getOrigin();
            std::string clauseText = toString(clause);
            replace(clauseText.begin(), clauseText.end(), '"', '\'');
            replace(clauseText.begin(), clauseText.end(), '\n', ' ');

            std::ostringstream line;
            line << "p-proof-counter;" << rel.getName() << ";" << clause.getSrcLoc() << ";" << clauseText
                 << ";";
            std::string label = line.str();

            // print log entry
            out << "{ auto lease = getOutputLock().acquire(); ";
            out << "(void)lease;\n";
            out << "profile << R\"(#" << label << ";)\" << num_failed_proofs << std::endl;\n";
            out << "}";
        }

        out << "}\n";  // end lambda
        // out << "();";  // call lambda
        PRINT_END_COMMENT(out);
    }

    void visitMerge(const RamMerge& merge, std::ostream& out) override {
        PRINT_BEGIN_COMMENT(out);
        out << getRelationName(merge.getTargetRelation()) << "->"
            << "insertAll("
            << "*" << getRelationName(merge.getSourceRelation()) << ");\n";
        PRINT_END_COMMENT(out);
    }

    void visitClear(const RamClear& clear, std::ostream& out) override {
        PRINT_BEGIN_COMMENT(out);
        out << getRelationName(clear.getRelation()) << "->"
            << "purge();\n";
        PRINT_END_COMMENT(out);
    }

    void visitDrop(const RamDrop& drop, std::ostream& out) override {
        PRINT_BEGIN_COMMENT(out);
        out << "if (performIO || " << drop.getRelation().isTemp() << ") ";
        out << getRelationName(drop.getRelation()) << "->"
            << "purge();\n";
        PRINT_END_COMMENT(out);
    }

    void visitPrintSize(const RamPrintSize& print, std::ostream& out) override {
        PRINT_BEGIN_COMMENT(out);
        out << "if (performIO) {\n";
        out << "{ auto lease = getOutputLock().acquire(); \n";
        out << "(void)lease;\n";
        out << "std::cout << R\"(" << print.getLabel() << ")\" <<  ";
        out << getRelationName(print.getRelation()) << "->"
            << "size() << std::endl;\n";
        out << "}";
        out << "}\n";
        PRINT_END_COMMENT(out);
    }

    void visitLogSize(const RamLogSize& print, std::ostream& out) override {
        PRINT_BEGIN_COMMENT(out);
        out << "{ auto lease = getOutputLock().acquire(); \n";
        out << "(void)lease;\n";
        out << "profile << R\"(" << print.getLabel() << ")\" <<  ";
        out << getRelationName(print.getRelation());
        out << "->"
            << "size() << std::endl;\n"
            << "}";
        PRINT_END_COMMENT(out);
    }

    // -- control flow statements --

    void visitSequence(const RamSequence& seq, std::ostream& out) override {
        PRINT_BEGIN_COMMENT(out);
        for (const auto& cur : seq.getStatements()) {
            out << print(cur);
        }
        PRINT_END_COMMENT(out);
    }

    void visitParallel(const RamParallel& parallel, std::ostream& out) override {
        PRINT_BEGIN_COMMENT(out);
        auto stmts = parallel.getStatements();

        // special handling cases
        if (stmts.empty()) {
            return;
            PRINT_END_COMMENT(out);
        }

        // a single statement => save the overhead
        if (stmts.size() == 1) {
            out << print(stmts[0]);
            return;
            PRINT_END_COMMENT(out);
        }

        // more than one => parallel sections

        // start parallel section
        out << "SECTIONS_START;\n";

        // put each thread in another section
        for (const auto& cur : stmts) {
            out << "SECTION_START;\n";
            out << print(cur);
            out << "SECTION_END\n";
        }

        // done
        out << "SECTIONS_END;\n";
        PRINT_END_COMMENT(out);
    }

    void visitLoop(const RamLoop& loop, std::ostream& out) override {
        PRINT_BEGIN_COMMENT(out);
        out << "for(;;) {\n" << print(loop.getBody()) << "}\n";
        PRINT_END_COMMENT(out);
    }

    void visitSwap(const RamSwap& swap, std::ostream& out) override {
        PRINT_BEGIN_COMMENT(out);
        const std::string tempKnowledge = "rel_0";
        const std::string& deltaKnowledge = getRelationName(swap.getFirstRelation());
        const std::string& newKnowledge = getRelationName(swap.getSecondRelation());

        // perform a triangular swap of pointers
        out << "{\nauto " << tempKnowledge << " = " << deltaKnowledge << ";\n"
            << deltaKnowledge << " = " << newKnowledge << ";\n"
            << newKnowledge << " = " << tempKnowledge << ";\n"
            << "}\n";
        PRINT_END_COMMENT(out);
    }

    void visitExit(const RamExit& exit, std::ostream& out) override {
        PRINT_BEGIN_COMMENT(out);
        out << "if(" << print(exit.getCondition()) << ") break;\n";
        PRINT_END_COMMENT(out);
    }

    void visitLogTimer(const RamLogTimer& timer, std::ostream& out) override {
        PRINT_BEGIN_COMMENT(out);
        // create local scope for name resolution
        out << "{\n";

        // create local timer
        out << "\tRamLogger logger(R\"(" << timer.getLabel() << ")\",profile);\n";

        // insert statement to be measured
        visit(timer.getNested(), out);

        // done
        out << "}\n";
        PRINT_END_COMMENT(out);
    }

    void visitDebugInfo(const RamDebugInfo& dbg, std::ostream& out) override {
        PRINT_BEGIN_COMMENT(out);
        out << "SignalHandler::instance()->setMsg(R\"_(";
        out << dbg.getLabel();
        out << ")_\");\n";

        // insert statements of the rule
        visit(dbg.getNested(), out);
        PRINT_END_COMMENT(out);
    }

    // -- operations --

    void visitSearch(const RamSearch& search, std::ostream& out) override {
        PRINT_BEGIN_COMMENT(out);
        auto condition = search.getCondition();
        if (condition) {
            out << "if( " << print(condition) << ") {\n" << print(search.getNestedOperation()) << "}\n";
            if (Global::config().has("profile")) {
                out << " else { ++private_num_failed_proofs; }";
            }
        } else {
            out << print(search.getNestedOperation());
        }
        PRINT_END_COMMENT(out);
    }

    void visitScan(const RamScan& scan, std::ostream& out) override {
        PRINT_BEGIN_COMMENT(out);
        // get relation name
        const auto& rel = scan.getRelation();
        auto relName = getRelationName(rel);
        auto ctxName = "READ_OP_CONTEXT(" + getOpContextName(rel) + ")";
        auto level = scan.getLevel();

        // if this search is a full scan
        if (scan.getRangeQueryColumns() == 0) {
            if (scan.isPureExistenceCheck()) {
                out << "if(!" << relName << "->"
                    << "empty()) {\n";
                visitSearch(scan, out);
                out << "}\n";
            } else if (scan.getLevel() == 0) {
                // make this loop parallel
                out << "pfor(auto it = part.begin(); it<part.end(); ++it) \n";
                out << "try{";
                out << "for(const auto& env0 : *it) {\n";
                visitSearch(scan, out);
                out << "}\n";
                out << "} catch(std::exception &e) { SignalHandler::instance()->error(e.what());}\n";
            } else {
                out << "for(const auto& env" << level << " : "
                    << "*" << relName << ") {\n";
                visitSearch(scan, out);
                out << "}\n";
            }
            return;
            PRINT_END_COMMENT(out);
        }

        // check list of keys
        auto arity = rel.getArity();
        const auto& rangePattern = scan.getRangePattern();

        // a lambda for printing boundary key values
        auto printKeyTuple = [&]() {
            for (size_t i = 0; i < arity; i++) {
                if (rangePattern[i] != nullptr) {
                    out << this->print(rangePattern[i]);
                } else {
                    out << "0";
                }
                if (i + 1 < arity) {
                    out << ",";
                }
            }
        };

        // get index to be queried
        auto keys = scan.getRangeQueryColumns();
        auto index = toIndex(keys);

        // if it is a equality-range query
        out << "const Tuple<RamDomain," << arity << "> key({";
        printKeyTuple();
        out << "});\n";
        out << "auto range = " << relName << "->"
            << "equalRange" << index << "(key," << ctxName << ");\n";
        if (Global::config().has("profile")) {
            out << "if (range.empty()) ++private_num_failed_proofs;\n";
        }
        if (scan.isPureExistenceCheck()) {
            out << "if(!range.empty()) {\n";
        } else {
            out << "for(const auto& env" << level << " : range) {\n";
        }
        visitSearch(scan, out);
        out << "}\n";
        PRINT_END_COMMENT(out);
    }

    void visitLookup(const RamLookup& lookup, std::ostream& out) override {
        PRINT_BEGIN_COMMENT(out);
        auto arity = lookup.getArity();

        // get the tuple type working with
        std::string tuple_type = "ram::Tuple<RamDomain," + toString(arity) + ">";

        // look up reference
        out << "auto ref = env" << lookup.getReferenceLevel() << "[" << lookup.getReferencePosition()
            << "];\n";
        out << "if (isNull<" << tuple_type << ">(ref)) continue;\n";
        out << tuple_type << " env" << lookup.getLevel() << " = unpack<" << tuple_type << ">(ref);\n";

        out << "{\n";

        // continue with condition checks and nested body
        visitSearch(lookup, out);

        out << "}\n";
        PRINT_END_COMMENT(out);
    }

    void visitAggregate(const RamAggregate& aggregate, std::ostream& out) override {
        PRINT_BEGIN_COMMENT(out);
        // get some properties
        const auto& rel = aggregate.getRelation();
        auto arity = rel.getArity();
        auto relName = getRelationName(rel);
        auto ctxName = "READ_OP_CONTEXT(" + getOpContextName(rel) + ")";
        auto level = aggregate.getLevel();

        // get the tuple type working with
        std::string tuple_type = "ram::Tuple<RamDomain," + toString(std::max(1u, arity)) + ">";

        // declare environment variable
        out << tuple_type << " env" << level << ";\n";

        // special case: counting of number elements in a full relation
        if (aggregate.getFunction() == RamAggregate::COUNT && aggregate.getRangeQueryColumns() == 0) {
            // shortcut: use relation size
            out << "env" << level << "[0] = " << relName << "->"
                << "size();\n";
            visitSearch(aggregate, out);
            return;
            PRINT_END_COMMENT(out);
        }

        // init result
        std::string init;
        switch (aggregate.getFunction()) {
            case RamAggregate::MIN:
                init = "MAX_RAM_DOMAIN";
                break;
            case RamAggregate::MAX:
                init = "MIN_RAM_DOMAIN";
                break;
            case RamAggregate::COUNT:
                init = "0";
                break;
            case RamAggregate::SUM:
                init = "0";
                break;
        }
        out << "RamDomain res = " << init << ";\n";

        // get range to aggregate
        auto keys = aggregate.getRangeQueryColumns();

        // check whether there is an index to use
        if (keys == 0) {
            // no index => use full relation
            out << "auto& range = "
                << "*" << relName << ";\n";
        } else {
            // a lambda for printing boundary key values
            auto printKeyTuple = [&]() {
                for (size_t i = 0; i < arity; i++) {
                    if (aggregate.getPattern()[i] != nullptr) {
                        out << this->print(aggregate.getPattern()[i]);
                    } else {
                        out << "0";
                    }
                    if (i + 1 < arity) {
                        out << ",";
                    }
                }
            };

            // get index
            auto index = toIndex(keys);
            out << "const " << tuple_type << " key({";
            printKeyTuple();
            out << "});\n";
            out << "auto range = " << relName << "->"
                << "equalRange" << index << "(key," << ctxName << ");\n";
        }

        // add existence check
        if (aggregate.getFunction() != RamAggregate::COUNT) {
            out << "if(!range.empty()) {\n";
        }

        // aggregate result
        out << "for(const auto& cur : range) {\n";

        // create aggregation code
        if (aggregate.getFunction() == RamAggregate::COUNT) {
            // count is easy
            out << "++res\n;";
        } else if (aggregate.getFunction() == RamAggregate::SUM) {
            out << "env" << level << " = cur;\n";
            out << "res += ";
            visit(*aggregate.getTargetExpression(), out);
            out << ";\n";
        } else {
            // pick function
            std::string fun = "min";
            switch (aggregate.getFunction()) {
                case RamAggregate::MIN:
                    fun = "std::min";
                    break;
                case RamAggregate::MAX:
                    fun = "std::max";
                    break;
                case RamAggregate::COUNT:
                    assert(false);
                case RamAggregate::SUM:
                    assert(false);
            }

            out << "env" << level << " = cur;\n";
            out << "res = " << fun << "(res,";
            visit(*aggregate.getTargetExpression(), out);
            out << ");\n";
        }

        // end aggregator loop
        out << "}\n";

        // write result into environment tuple
        out << "env" << level << "[0] = res;\n";

        // continue with condition checks and nested body
        out << "{\n";

        auto condition = aggregate.getCondition();
        if (condition) {
            out << "if( " << print(condition) << ") {\n";
            visitSearch(aggregate, out);
            out << "}\n";
            if (Global::config().has("profile")) {
                out << " else { ++private_num_failed_proofs; }";
            }
        } else {
            visitSearch(aggregate, out);
        }

        out << "}\n";

        // end conditional nested block
        if (aggregate.getFunction() != RamAggregate::COUNT) {
            out << "}\n";
        }
        PRINT_END_COMMENT(out);
    }

    void visitProject(const RamProject& project, std::ostream& out) override {
        PRINT_BEGIN_COMMENT(out);
        const auto& rel = project.getRelation();
        auto arity = rel.getArity();
        auto relName = getRelationName(rel);
        auto ctxName = "READ_OP_CONTEXT(" + getOpContextName(rel) + ")";

        // check condition
        auto condition = project.getCondition();
        if (condition) {
            out << "if (" << print(condition) << ") {\n";
        }

        // create projected tuple
        if (project.getValues().empty()) {
            out << "Tuple<RamDomain," << arity << "> tuple({});\n";
        } else {
            out << "Tuple<RamDomain," << arity << "> tuple({(RamDomain)("
                << join(project.getValues(), "),(RamDomain)(", rec) << ")});\n";

            // check filter
        }
        if (project.hasFilter()) {
            auto relFilter = getRelationName(project.getFilter());
            auto ctxFilter = "READ_OP_CONTEXT(" + getOpContextName(project.getFilter()) + ")";
            out << "if (!" << relFilter << ".contains(tuple," << ctxFilter << ")) {";
        }

        // insert tuple
        if (Global::config().has("profile")) {
            out << "if (!(" << relName << "->"
                << "insert(tuple," << ctxName << "))) { ++private_num_failed_proofs; }\n";
        } else {
            out << relName << "->"
                << "insert(tuple," << ctxName << ");\n";
        }

        // end filter
        if (project.hasFilter()) {
            out << "}";

            // add fail counter
            if (Global::config().has("profile")) {
                out << " else { ++private_num_failed_proofs; }";
            }
        }

        // end condition
        if (condition) {
            out << "}\n";

            // add fail counter
            if (Global::config().has("profile")) {
                out << " else { ++private_num_failed_proofs; }";
            }
        }
        PRINT_END_COMMENT(out);
    }

    // -- conditions --

    void visitAnd(const RamAnd& c, std::ostream& out) override {
        PRINT_BEGIN_COMMENT(out);
        out << "((" << print(c.getLHS()) << ") && (" << print(c.getRHS()) << "))";
        PRINT_END_COMMENT(out);
    }

    void visitBinaryRelation(const RamBinaryRelation& rel, std::ostream& out) override {
        PRINT_BEGIN_COMMENT(out);
        switch (rel.getOperator()) {
            // comparison operators
            case BinaryConstraintOp::EQ:
                out << "((" << print(rel.getLHS()) << ") == (" << print(rel.getRHS()) << "))";
                break;
            case BinaryConstraintOp::NE:
                out << "((" << print(rel.getLHS()) << ") != (" << print(rel.getRHS()) << "))";
                break;
            case BinaryConstraintOp::LT:
                out << "((" << print(rel.getLHS()) << ") < (" << print(rel.getRHS()) << "))";
                break;
            case BinaryConstraintOp::LE:
                out << "((" << print(rel.getLHS()) << ") <= (" << print(rel.getRHS()) << "))";
                break;
            case BinaryConstraintOp::GT:
                out << "((" << print(rel.getLHS()) << ") > (" << print(rel.getRHS()) << "))";
                break;
            case BinaryConstraintOp::GE:
                out << "((" << print(rel.getLHS()) << ") >= (" << print(rel.getRHS()) << "))";
                break;

            // strings
            case BinaryConstraintOp::MATCH: {
                out << "regex_wrapper(symTable.resolve((size_t)";
                out << print(rel.getLHS());
                out << "),symTable.resolve((size_t)";
                out << print(rel.getRHS());
                out << "))";
                break;
            }
            case BinaryConstraintOp::NOT_MATCH: {
                out << "!regex_wrapper(symTable.resolve((size_t)";
                out << print(rel.getLHS());
                out << "),symTable.resolve((size_t)";
                out << print(rel.getRHS());
                out << "))";
                break;
            }
            case BinaryConstraintOp::CONTAINS: {
                out << "(std::string(symTable.resolve((size_t)";
                out << print(rel.getRHS());
                out << ")).find(symTable.resolve((size_t)";
                out << print(rel.getLHS());
                out << "))!=std::string::npos)";
                break;
            }
            case BinaryConstraintOp::NOT_CONTAINS: {
                out << "(std::string(symTable.resolve((size_t)";
                out << print(rel.getRHS());
                out << ")).find(symTable.resolve((size_t)";
                out << print(rel.getLHS());
                out << "))==std::string::npos)";
                break;
            }
            default:
                assert(0 && "Unsupported Operation!");
                break;
        }
        PRINT_END_COMMENT(out);
    }

    void visitEmpty(const RamEmpty& empty, std::ostream& out) override {
        PRINT_BEGIN_COMMENT(out);
        out << getRelationName(empty.getRelation()) << "->"
            << "empty()";
        PRINT_END_COMMENT(out);
    }

    void visitNotExists(const RamNotExists& ne, std::ostream& out) override {
        PRINT_BEGIN_COMMENT(out);
        // get some details
        const auto& rel = ne.getRelation();
        auto relName = getRelationName(rel);
        auto ctxName = "READ_OP_CONTEXT(" + getOpContextName(rel) + ")";
        auto arity = rel.getArity();

        // if it is total we use the contains function
        if (ne.isTotal()) {
            out << "!" << relName << "->"
                << "contains(Tuple<RamDomain," << arity << ">({" << join(ne.getValues(), ",", rec) << "}),"
                << ctxName << ")";
            return;
            PRINT_END_COMMENT(out);
        }

        // else we conduct a range query
        out << relName << "->"
            << "equalRange";
        out << toIndex(ne.getKey());
        out << "(Tuple<RamDomain," << arity << ">({";
        out << join(ne.getValues(), ",", [&](std::ostream& out, RamValue* value) {
            if (!value) {
                out << "0";
            } else {
                visit(*value, out);
            }
        });
        out << "})," << ctxName << ").empty()";
        PRINT_END_COMMENT(out);
    }

    // -- values --
    void visitNumber(const RamNumber& num, std::ostream& out) override {
        PRINT_BEGIN_COMMENT(out);
        out << num.getConstant();
        PRINT_END_COMMENT(out);
    }

    void visitElementAccess(const RamElementAccess& access, std::ostream& out) override {
        PRINT_BEGIN_COMMENT(out);
        out << "env" << access.getLevel() << "[" << access.getElement() << "]";
        PRINT_END_COMMENT(out);
    }

    void visitAutoIncrement(const RamAutoIncrement& /*inc*/, std::ostream& out) override {
        PRINT_BEGIN_COMMENT(out);
        out << "(ctr++)";
        PRINT_END_COMMENT(out);
    }

    void visitUnaryOperator(const RamUnaryOperator& op, std::ostream& out) override {
        PRINT_BEGIN_COMMENT(out);
        switch (op.getOperator()) {
            case UnaryOp::ORD:
                out << print(op.getValue());
                break;
            case UnaryOp::STRLEN:
                out << "strlen(symTable.resolve((size_t)" << print(op.getValue()) << "))";
                break;
            case UnaryOp::NEG:
                out << "(-(" << print(op.getValue()) << "))";
                break;
            case UnaryOp::BNOT:
                out << "(~(" << print(op.getValue()) << "))";
                break;
            case UnaryOp::LNOT:
                out << "(!(" << print(op.getValue()) << "))";
                break;
            case UnaryOp::SIN:
                out << "sin((" << print(op.getValue()) << "))";
                break;
            case UnaryOp::COS:
                out << "cos((" << print(op.getValue()) << "))";
                break;
            case UnaryOp::TAN:
                out << "tan((" << print(op.getValue()) << "))";
                break;
            case UnaryOp::ASIN:
                out << "asin((" << print(op.getValue()) << "))";
                break;
            case UnaryOp::ACOS:
                out << "acos((" << print(op.getValue()) << "))";
                break;
            case UnaryOp::ATAN:
                out << "atan((" << print(op.getValue()) << "))";
                break;
            case UnaryOp::SINH:
                out << "sinh((" << print(op.getValue()) << "))";
                break;
            case UnaryOp::COSH:
                out << "cosh((" << print(op.getValue()) << "))";
                break;
            case UnaryOp::TANH:
                out << "tanh((" << print(op.getValue()) << "))";
                break;
            case UnaryOp::ASINH:
                out << "asinh((" << print(op.getValue()) << "))";
                break;
            case UnaryOp::ACOSH:
                out << "acosh((" << print(op.getValue()) << "))";
                break;
            case UnaryOp::ATANH:
                out << "atanh((" << print(op.getValue()) << "))";
                break;
            case UnaryOp::LOG:
                out << "log((" << print(op.getValue()) << "))";
                break;
            case UnaryOp::EXP:
                out << "exp((" << print(op.getValue()) << "))";
                break;
            default:
                assert(0 && "Unsupported Operation!");
                break;
        }
        PRINT_END_COMMENT(out);
    }

    void visitBinaryOperator(const RamBinaryOperator& op, std::ostream& out) override {
        PRINT_BEGIN_COMMENT(out);
        switch (op.getOperator()) {
            // arithmetic
            case BinaryOp::ADD: {
                out << "(" << print(op.getLHS()) << ") + (" << print(op.getRHS()) << ")";
                break;
            }
            case BinaryOp::SUB: {
                out << "(" << print(op.getLHS()) << ") - (" << print(op.getRHS()) << ")";
                break;
            }
            case BinaryOp::MUL: {
                out << "(" << print(op.getLHS()) << ") * (" << print(op.getRHS()) << ")";
                break;
            }
            case BinaryOp::DIV: {
                out << "(" << print(op.getLHS()) << ") / (" << print(op.getRHS()) << ")";
                break;
            }
            case BinaryOp::EXP: {
                out << "(AstDomain)(std::pow((AstDomain)" << print(op.getLHS()) << ","
                    << "(AstDomain)" << print(op.getRHS()) << "))";
                break;
            }
            case BinaryOp::MOD: {
                out << "(" << print(op.getLHS()) << ") % (" << print(op.getRHS()) << ")";
                break;
            }
            case BinaryOp::BAND: {
                out << "(" << print(op.getLHS()) << ") & (" << print(op.getRHS()) << ")";
                break;
            }
            case BinaryOp::BOR: {
                out << "(" << print(op.getLHS()) << ") | (" << print(op.getRHS()) << ")";
                break;
            }
            case BinaryOp::BXOR: {
                out << "(" << print(op.getLHS()) << ") ^ (" << print(op.getRHS()) << ")";
                break;
            }
            case BinaryOp::LAND: {
                out << "(" << print(op.getLHS()) << ") && (" << print(op.getRHS()) << ")";
                break;
            }
            case BinaryOp::LOR: {
                out << "(" << print(op.getLHS()) << ") || (" << print(op.getRHS()) << ")";
                break;
            }
            case BinaryOp::MAX: {
                out << "(AstDomain)(std::max((AstDomain)" << print(op.getLHS()) << ","
                    << "(AstDomain)" << print(op.getRHS()) << "))";
                break;
            }
            case BinaryOp::MIN: {
                out << "(AstDomain)(std::min((AstDomain)" << print(op.getLHS()) << ","
                    << "(AstDomain)" << print(op.getRHS()) << "))";
                break;
            }

            // strings
            case BinaryOp::CAT: {
                out << "(RamDomain)symTable.lookup(";
                out << "(std::string(symTable.resolve((size_t)";
                out << print(op.getLHS());
                out << ")) + std::string(symTable.resolve((size_t)";
                out << print(op.getRHS());
                out << "))).c_str())";
                break;
            }
            default:
                assert(0 && "Unsupported Operation!");
        }
        PRINT_END_COMMENT(out);
    }

    void visitTernaryOperator(const RamTernaryOperator& op, std::ostream& out) override {
        PRINT_BEGIN_COMMENT(out);
        switch (op.getOperator()) {
            case TernaryOp::SUBSTR:
                out << "(RamDomain)symTable.lookup(";
                out << "(substr_wrapper(symTable.resolve((size_t)";
                out << print(op.getArg(0));
                out << "),(";
                out << print(op.getArg(1));
                out << "),(";
                out << print(op.getArg(2));
                out << ")).c_str()))";
                break;
            default:
                assert(0 && "Unsupported Operation!");
        }
        PRINT_END_COMMENT(out);
    }

    // -- records --

    void visitPack(const RamPack& pack, std::ostream& out) override {
        PRINT_BEGIN_COMMENT(out);
        out << "pack("
            << "ram::Tuple<RamDomain," << pack.getValues().size() << ">({" << join(pack.getValues(), ",", rec)
            << "})"
            << ")";
        PRINT_END_COMMENT(out);
    }

    // -- subroutine argument --

    void visitArgument(const RamArgument& arg, std::ostream& out) override {
        out << "(*args)[" << arg.getNumber() << "]";
    }

    // -- subroutine return --

    void visitReturn(const RamReturn& ret, std::ostream& out) override {
        for (auto val : ret.getValues()) {
            if (val == nullptr) {
                out << "ret.push_back(0);\n";
                out << "err.push_back(true);\n";
            } else {
                out << "ret.push_back(" << print(val) << ");\n";
                out << "err.push_back(false);\n";
            }
        }
    }

    // -- safety net --

    void visitNode(const RamNode& node, std::ostream& /*out*/) override {
        std::cerr << "Unsupported node type: " << typeid(node).name() << "\n";
        assert(false && "Unsupported Node Type!");
    }

private:
    printer print(const RamNode& node) {
        return printer(*this, node);
    }

    printer print(const RamNode* node) {
        return print(*node);
    }
};

void genCode(std::ostream& out, const RamStatement& stmt, const IndexMap& indices) {
    // use printer
    Printer(indices).visit(stmt, out);
}
}  // namespace

<<<<<<< HEAD
std::string RamCompiler::generateCode(const SymbolTable& symTable, const RamStatement& stmt,
        const std::string& filename, const int index) const {
=======
std::string RamCompiler::resolveFileName() const {
    if (Global::config().get("dl-program") == "") {
        // generate temporary file
        char templ[40] = "./souffleXXXXXX";
        close(mkstemp(templ));
        return templ;
    }
    return Global::config().get("dl-program");
}

std::string RamCompiler::generateCode(
        const SymbolTable& symTable, const RamProgram& prog, const std::string& filename) const {
>>>>>>> 151c1818
    // ---------------------------------------------------------------
    //                      Auto-Index Generation
    // ---------------------------------------------------------------

    // collect all used indices
    IndexMap indices;
    visitDepthFirst(prog, [&](const RamNode& node) {
        if (const RamScan* scan = dynamic_cast<const RamScan*>(&node)) {
            indices[scan->getRelation()].addSearch(scan->getRangeQueryColumns());
        }
        if (const RamAggregate* agg = dynamic_cast<const RamAggregate*>(&node)) {
            indices[agg->getRelation()].addSearch(agg->getRangeQueryColumns());
        }
        if (const RamNotExists* ne = dynamic_cast<const RamNotExists*>(&node)) {
            indices[ne->getRelation()].addSearch(ne->getKey());
        }
    });

    // compute smallest number of indices (and report)
    if (report) {
        *report << "------ Auto-Index-Generation Report -------\n";
    }
    for (auto& cur : indices) {
        cur.second.solve();
        if (report) {
            *report << "Relation " << cur.first.getName() << "\n";
            *report << "\tNumber of Scan Patterns: " << cur.second.getSearches().size() << "\n";
            for (auto& cols : cur.second.getSearches()) {
                *report << "\t\t";
                for (uint32_t i = 0; i < cur.first.getArity(); i++) {
                    if ((1UL << i) & cols) {
                        *report << cur.first.getArg(i) << " ";
                    }
                }
                *report << "\n";
            }
            *report << "\tNumber of Indexes: " << cur.second.getAllOrders().size() << "\n";
            for (auto& order : cur.second.getAllOrders()) {
                *report << "\t\t";
                for (auto& i : order) {
                    *report << cur.first.getArg(i) << " ";
                }
                *report << "\n";
            }
            *report << "------ End of Auto-Index-Generation Report -------\n";
        }
    }

    // ---------------------------------------------------------------
    //                      Code Generation
    // ---------------------------------------------------------------

    // generate class name
    const std::string nameNoExtension = simpleName(filename);
    const std::string id = identifier(baseName(nameNoExtension));

    std::string classname = "Sf_" + id;

    // add filename extension
    std::string source = nameNoExtension + ((index != -1) ? "_" + std::to_string(index) : "") + ".cpp";

    // open output stream for header file
    std::ofstream os(source);

    // generate C++ program
    os << "#include \"souffle/CompiledSouffle.h\"\n";
    if (Global::config().has("provenance") || Global::config().has("record-provenance")) {
        os << "#include \"souffle/Explain.h\"\n";
        os << "#include <ncurses.h>\n";
    }
    os << "\n";
    os << "namespace souffle {\n";
    os << "using namespace ram;\n";

    // print wrapper for regex
    os << "class " << classname << " : public SouffleProgram {\n";
    os << "private:\n";
    os << "static inline bool regex_wrapper(const char *pattern, const char *text) {\n";
    os << "   bool result = false; \n";
    os << "   try { result = std::regex_match(text, std::regex(pattern)); } catch(...) { \n";
    os << "     std::cerr << \"warning: wrong pattern provided for match(\\\"\" << pattern << \"\\\",\\\"\" "
          "<< text << \"\\\")\\n\";\n}\n";
    os << "   return result;\n";
    os << "}\n";
    os << "static inline std::string substr_wrapper(const char *str, size_t idx, size_t len) {\n";
    os << "   std::string sub_str, result; \n";
    os << "   try { result = std::string(str).substr(idx,len); } catch(...) { \n";
    os << "     std::cerr << \"warning: wrong index position provided by substr(\\\"\";\n";
    os << "     std::cerr << str << \"\\\",\" << idx << \",\" << len << \") functor.\\n\";\n";
    os << "   } return result;\n";
    os << "}\n";

    if (Global::config().has("profile")) {
        os << "std::string profiling_fname;\n";
    }

    // declare symbol table
    os << "public:\n";
    os << "SymbolTable symTable;\n";

    // print relation definitions
    std::string initCons;      // initialization of constructor
    std::string deleteForNew;  // matching deletes for each new, used in the destructor
    std::string registerRel;   // registration of relations
    int relCtr = 0;
    std::string tempType;  // string to hold the type of the temporary relations
    visitDepthFirst(*(prog.getMain()), [&](const RamCreate& create) {

        // get some table details
        const auto& rel = create.getRelation();
        int arity = rel.getArity();
        const std::string& raw_name = rel.getName();
        const std::string& name = getRelationName(rel);

        // ensure that the type of the new knowledge is the same as that of the delta knowledge
        tempType = (rel.isTemp() && raw_name.find("@delta") != std::string::npos)
                           ? getRelationType(rel, rel.getArity(), indices[rel])
                           : tempType;
        const std::string& type =
                (rel.isTemp()) ? tempType : getRelationType(rel, rel.getArity(), indices[rel]);

        // defining table
        os << "// -- Table: " << raw_name << "\n";
        os << type << "* " << name << ";\n";
        if (initCons.size() > 0) {
            initCons += ",\n";
        }
        initCons += name + "(new " + type + "())";
        deleteForNew += "delete " + name + ";\n";
        if ((rel.isInput() || rel.isComputed() || Global::config().has("provenance")) && !rel.isTemp()) {
            os << "souffle::RelationWrapper<";
            os << relCtr++ << ",";
            os << type << ",";
            os << "Tuple<RamDomain," << arity << ">,";
            os << arity << ",";
            os << (rel.isInput() ? "true" : "false") << ",";
            os << (rel.isComputed() ? "true" : "false");
            os << "> wrapper_" << name << ";\n";

            // construct types
            std::string tupleType = "std::array<const char *," + std::to_string(arity) + ">{";
            std::string tupleName = "std::array<const char *," + std::to_string(arity) + ">{";

            if (rel.getArity()) {
                tupleType += "\"" + rel.getArgTypeQualifier(0) + "\"";
                for (int i = 1; i < arity; i++) {
                    tupleType += ",\"" + rel.getArgTypeQualifier(i) + "\"";
                }

                tupleName += "\"" + rel.getArg(0) + "\"";
                for (int i = 1; i < arity; i++) {
                    tupleName += ",\"" + rel.getArg(i) + "\"";
                }
            }
            tupleType += "}";
            tupleName += "}";

            initCons += ",\nwrapper_" + name + "(" + "*" + name + ",symTable,\"" + raw_name + "\"," +
                        tupleType + "," + tupleName + ")";
            registerRel += "addRelation(\"" + raw_name + "\",&wrapper_" + name + "," +
                           std::to_string(rel.isInput()) + "," + std::to_string(rel.isOutput()) + ");\n";
        }
    });

    os << "public:\n";

    // -- constructor --

    os << classname;
    if (Global::config().has("profile")) {
        os << "(std::string pf=\"profile.log\") : profiling_fname(pf)";
        if (initCons.size() > 0) {
            os << ",\n";
        }
    } else {
        os << "() : \n";
    }
    os << initCons;
    os << "{\n";
    os << registerRel;

    if (symTable.size() > 0) {
        os << "// -- initialize symbol table --\n";
        os << "static const char *symbols[]={\n";
        for (size_t i = 0; i < symTable.size(); i++) {
            os << "\tR\"(" << symTable.resolve(i) << ")\",\n";
        }
        os << "};\n";
        os << "symTable.insert(symbols," << symTable.size() << ");\n";
        os << "\n";
    }

    os << "}\n";

    // -- destructor --

    os << "~" << classname << "() {\n";
    os << deleteForNew;
    os << "}\n";

    // -- run function --

    os << "private:\ntemplate <bool performIO> void runFunction(std::string inputDirectory = \".\", "
          "std::string outputDirectory = \".\") {\n";

    // initialize counter
    os << "// -- initialize counter --\n";
    os << "std::atomic<RamDomain> ctr(0);\n\n";

    // set default threads (in embedded mode)
    if (std::stoi(Global::config().get("jobs")) > 0) {
        os << "#if defined(__EMBEDDED_SOUFFLE__) && defined(_OPENMP)\n";
        os << "omp_set_num_threads(" << std::stoi(Global::config().get("jobs")) << ");\n";
        os << "#endif\n\n";
    }

    // add actual program body
    os << "// -- query evaluation --\n";
    if (Global::config().has("profile")) {
        os << "std::ofstream profile(profiling_fname);\n";
        os << "profile << \"@start-debug\\n\";\n";
        genCode(os, *(prog.getMain()), indices);
    } else {
        genCode(os, *(prog.getMain()), indices);
    }
    os << "}\n";  // end of runFunction() method

    // add methods to run with and without performing IO (mainly for the interface)
    os << "public:\nvoid run() { runFunction<false>(); }\n";
    os << "public:\nvoid runAll(std::string inputDirectory = \".\", std::string outputDirectory = \".\") { "
          "runFunction<true>(inputDirectory, outputDirectory); }\n";

    // issue printAll method
    os << "public:\n";
<<<<<<< HEAD
    os << "void printAll(std::string outputDirectory = \".\") {\n";
    visitDepthFirst(stmt, [&](const RamStatement& node) {
=======
    os << "void printAll(std::string dirname) {\n";
    visitDepthFirst(*(prog.getMain()), [&](const RamStatement& node) {
>>>>>>> 151c1818
        if (auto store = dynamic_cast<const RamStore*>(&node)) {
            for (IODirectives ioDirectives : store->getRelation().getOutputDirectives()) {
                os << "try {";
                os << "std::map<std::string, std::string> directiveMap(" << ioDirectives << ");\n";
                os << "if (!outputDirectory.empty() && directiveMap[\"IO\"] == \"file\" && ";
                os << "directiveMap[\"filename\"].front() != '/') {";
                os << "directiveMap[\"filename\"] = outputDirectory + \"/\" + directiveMap[\"filename\"];";
                os << "}\n";
                os << "IODirectives ioDirectives(directiveMap);\n";
                os << "IOSystem::getInstance().getWriter(";
                os << "SymbolMask({" << store->getRelation().getSymbolMask() << "})";
                os << ", symTable, ioDirectives, " << Global::config().has("provenance");
                os << ")->writeAll(*" << getRelationName(store->getRelation()) << ");\n";

                os << "} catch (std::exception& e) {std::cerr << e.what();exit(1);}\n";
            }
        } else if (auto print = dynamic_cast<const RamPrintSize*>(&node)) {
            os << "{ auto lease = getOutputLock().acquire(); \n";
            os << "(void)lease;\n";
            os << "std::cout << R\"(" << print->getLabel() << ")\" <<  ";
            os << getRelationName(print->getRelation()) << "->"
               << "size() << std::endl;\n";
            os << "}";
        }
    });
    os << "}\n";  // end of printAll() method

    // issue loadAll method
    os << "public:\n";
<<<<<<< HEAD
    os << "void loadAll(std::string inputDirectory = \".\") {\n";
    visitDepthFirst(stmt, [&](const RamLoad& load) {
=======
    os << "void loadAll(std::string dirname) {\n";
    visitDepthFirst(*(prog.getMain()), [&](const RamLoad& load) {
>>>>>>> 151c1818
        IODirectives ioDirectives = load.getRelation().getInputDirectives();
        // get some table details
        os << "try {";
        os << "std::map<std::string, std::string> directiveMap(";
        os << load.getRelation().getInputDirectives() << ");\n";
        os << "if (!inputDirectory.empty() && directiveMap[\"IO\"] == \"file\" && ";
        os << "directiveMap[\"filename\"].front() != '/') {";
        os << "directiveMap[\"filename\"] = inputDirectory + \"/\" + directiveMap[\"filename\"];";
        os << "}\n";
        os << "IODirectives ioDirectives(directiveMap);\n";
        os << "IOSystem::getInstance().getReader(";
        os << "SymbolMask({" << load.getRelation().getSymbolMask() << "})";
        os << ", symTable, ioDirectives";
        os << ", " << Global::config().has("provenance");
        os << ")->readAll(*" << getRelationName(load.getRelation());
        os << ");\n";
        os << "} catch (std::exception& e) {std::cerr << e.what();exit(1);}\n";
    });
    os << "}\n";  // end of loadAll() method

    // issue dump methods
    auto dumpRelation = [&](const std::string& name, const SymbolMask& mask, size_t arity) {
        auto relName = name;

        os << "try {";
        os << "IODirectives ioDirectives;\n";
        os << "ioDirectives.setIOType(\"stdout\");\n";
        os << "ioDirectives.setRelationName(\"" << name << "\");\n";
        os << "IOSystem::getInstance().getWriter(";
        os << "SymbolMask({" << mask << "})";
        os << ", symTable, ioDirectives, " << Global::config().has("provenance");
        os << ")->writeAll(*" << relName << ");\n";
        os << "} catch (std::exception& e) {std::cerr << e.what();exit(1);}\n";
    };

    // dump inputs
    os << "public:\n";
    os << "void dumpInputs(std::ostream& out = std::cout) {\n";
    visitDepthFirst(*(prog.getMain()), [&](const RamLoad& load) {
        auto& name = getRelationName(load.getRelation());
        auto& mask = load.getRelation().getSymbolMask();
        size_t arity = load.getRelation().getArity();
        dumpRelation(name, mask, arity);
    });
    os << "}\n";  // end of dumpInputs() method

    // dump outputs
    os << "public:\n";
    os << "void dumpOutputs(std::ostream& out = std::cout) {\n";
    visitDepthFirst(*(prog.getMain()), [&](const RamStore& store) {
        auto& name = getRelationName(store.getRelation());
        auto& mask = store.getRelation().getSymbolMask();
        size_t arity = store.getRelation().getArity();
        dumpRelation(name, mask, arity);
    });
    os << "}\n";  // end of dumpOutputs() method

    os << "public:\n";
    os << "const SymbolTable &getSymbolTable() const {\n";
    os << "return symTable;\n";
    os << "}\n";  // end of getSymbolTable() method

    // TODO: generate code for subroutines
    if (Global::config().has("provenance")) {
        // generate subroutine adapter
        os << "void executeSubroutine(std::string name, const std::vector<RamDomain>* args, "
              "std::vector<RamDomain>* ret, std::vector<bool>* err) override {\n";

        // subroutine number
        size_t subroutineNum = 0;
        for (auto& sub : prog.getSubroutines()) {
            os << "if (name == \"" << sub.first << "\") {\n"
               << "subproof_" << subroutineNum
               << "(args, ret, err);\n"  // subproof_i to deal with special characters in relation names
               << "}\n";
            subroutineNum++;
        }
        os << "}\n";  // end of executeSubroutine

        // generate method for each subroutine
        subroutineNum = 0;
        for (auto& sub : prog.getSubroutines()) {
            // method header
            os << "void "
               << "subproof_" << subroutineNum << "(const std::vector<RamDomain>* args, "
                                                  "std::vector<RamDomain>* ret, std::vector<bool>* err) {\n";

            // generate code for body
            genCode(os, sub.second, indices);

            os << "return;\n";
            os << "}\n";  // end of subroutine
            subroutineNum++;
        }
    }

    os << "};\n";  // end of class declaration

    // hidden hooks
    os << "SouffleProgram *newInstance_" << id << "(){return new " << classname << ";}\n";
    os << "SymbolTable *getST_" << id << "(SouffleProgram *p){return &reinterpret_cast<" << classname
       << "*>(p)->symTable;}\n";

    os << "#ifdef __EMBEDDED_SOUFFLE__\n";
    os << "class factory_" << classname << ": public souffle::ProgramFactory {\n";
    os << "SouffleProgram *newInstance() {\n";
    os << "return new " << classname << "();\n";
    os << "};\n";
    os << "public:\n";
    os << "factory_" << classname << "() : ProgramFactory(\"" << id << "\"){}\n";
    os << "};\n";
    os << "static factory_" << classname << " __factory_" << classname << "_instance;\n";
    os << "}\n";
    os << "#else\n";
    os << "}\n";
    os << "int main(int argc, char** argv)\n{\n";
    os << "try{\n";

    // parse arguments
    os << "souffle::CmdOptions opt(";
    os << "R\"(" << Global::config().get("") << ")\",\n";
    os << "R\"(.)\",\n";
    os << "R\"(.)\",\n";
    if (Global::config().has("profile")) {
        os << "true,\n";
        os << "R\"(" << Global::config().get("profile") << ")\",\n";
    } else {
        os << "false,\n";
        os << "R\"()\",\n";
    }
    os << std::stoi(Global::config().get("jobs")) << "\n";
    os << ");\n";

    os << "if (!opt.parse(argc,argv)) return 1;\n";

    os << "#if defined(_OPENMP) \n";
    os << "omp_set_nested(true);\n";
    os << "#endif\n";

    os << "souffle::";
    if (Global::config().has("profile")) {
        os << classname + " obj(opt.getProfileName());\n";
    } else {
        os << classname + " obj;\n";
    }

<<<<<<< HEAD
    os << "obj.runAll(opt.getInputFileDir(), opt.getOutputFileDir());\n";
=======
    os << "obj.loadAll(opt.getInputFileDir());\n";
    os << "obj.run();\n";
    os << "obj.printAll(opt.getOutputFileDir());\n";

>>>>>>> 151c1818
    if (Global::config().get("provenance") == "1") {
        os << "explain(obj, true, false);\n";
    } else if (Global::config().get("provenance") == "2") {
        os << "explain(obj, true, true);\n";
    }

    if (Global::config().get("record-provenance") == "1") {
        os << "explain(obj, false, false);\n";
    } else if (Global::config().get("record-provenance") == "2") {
        os << "explain(obj, false, true);\n";
    }

    os << "return 0;\n";
    os << "} catch(std::exception &e) { souffle::SignalHandler::instance()->error(e.what());}\n";
    os << "}\n";
    os << "#endif\n";

    // close source file
    os.close();

    // return the filename
    return source;
}

<<<<<<< HEAD
std::string RamCompiler::compileToLibrary(const SymbolTable& symTable, const RamStatement& stmt,
        const std::string& filename, const int index) const {
    std::string source = generateCode(symTable, stmt, filename);
=======
std::string RamCompiler::compileToLibrary(
        const SymbolTable& symTable, const RamProgram& prog, const std::string& filename) const {
    std::string source = generateCode(symTable, prog, filename + ".cpp");
>>>>>>> 151c1818

    // execute shell script that compiles the generated C++ program
    std::string libCmd = "souffle-compilelib " + source;

    // separate souffle output form executable output
    if (Global::config().has("profile")) {
        std::cout.flush();
    }

    // run executable
    if (system(libCmd.c_str()) != 0) {
        std::cerr << "failed to compile C++ source " << source << "\n";
        std::cerr << "Have you installed souffle with java?\n";
        return "";
    }

    // done
    return source;
}

<<<<<<< HEAD
std::string RamCompiler::compileToBinary(const SymbolTable& symTable, const RamStatement& stmt,
        const std::string& filename, const int index) const {
=======
std::string RamCompiler::compileToBinary(const SymbolTable& symTable, const RamProgram& prog) const {
>>>>>>> 151c1818
    // ---------------------------------------------------------------
    //                       Code Generation
    // ---------------------------------------------------------------

<<<<<<< HEAD
    std::string binary = filename;
    if (binary == "") binary = tempFile();
    std::string source = generateCode(symTable, stmt, binary, index);
=======
    std::string binary = resolveFileName();
    std::string source = generateCode(symTable, prog, binary + ".cpp");
>>>>>>> 151c1818

    // ---------------------------------------------------------------
    //                    Compilation & Execution
    // ---------------------------------------------------------------

    std::string cmd = compileCmd;

    // set up number of threads
    auto num_threads = std::stoi(Global::config().get("jobs"));
    if (num_threads == 1) {
        cmd += "-s ";
    }

    // add source code
    cmd += source;

    // separate souffle output form executable output
    if (Global::config().has("profile")) {
        std::cout.flush();
    }

    // run executable
    if (system(cmd.c_str()) != 0) {
        throw std::invalid_argument("failed to compile C++ source <" + source + ">");
    }

    // done
    return source;
}

void RamCompiler::applyOn(const RamProgram& prog, RamEnvironment& env, RamData* /*data*/) const {
    // compile statement
<<<<<<< HEAD
    std::string binary = "./" + simpleName(compileToBinary(env.getSymbolTable(), stmt));
=======
    std::string binary = compileToBinary(env.getSymbolTable(), prog);
>>>>>>> 151c1818

    // separate souffle output form executable output
    if (Global::config().has("profile")) {
        std::cout.flush();
    }

    // check whether the executable exists
    if (!isExecutable(binary)) {
        throw std::invalid_argument("Generated executable <" + binary + "> could not be found");
    }

    // run executable
    int result = system(binary.c_str());
    if (Global::config().get("dl-program").empty()) {
        remove(binary.c_str());
        remove((binary + ".cpp").c_str());
    }
    if (result != 0) {
        exit(result);
    }
}

void RamExecutor::executeSubroutine(RamEnvironment& env, const RamStatement& stmt,
        const std::vector<RamDomain>& arguments, std::vector<RamDomain>& returnValues,
        std::vector<bool>& returnErrors) {
    EvalContext ctxt;
    ctxt.setReturnValues(returnValues);
    ctxt.setReturnErrors(returnErrors);
    ctxt.setArguments(arguments);

    // run subroutine
    const RamOperation& op = static_cast<const RamInsert&>(stmt).getOperation();
    apply(op, env, ctxt);
}

}  // end of namespace souffle<|MERGE_RESOLUTION|>--- conflicted
+++ resolved
@@ -852,15 +852,9 @@
             for (IODirectives ioDirectives : store.getRelation().getOutputDirectives()) {
                 try {
                     IOSystem::getInstance()
-<<<<<<< HEAD
                             .getWriter(
-                                    store.getRelation().getSymbolMask(), env.getSymbolTable(), ioDirectives)
+                                    store.getRelation().getSymbolMask(), env.getSymbolTable(), ioDirectives, Global::config().has("provenance"))
                             ->writeAll(env.getRelation(store.getRelation()));
-=======
-                            .getWriter(store.getRelation().getSymbolMask(), env.getSymbolTable(),
-                                    ioDirectives, Global::config().has("provenance"))
-                            ->writeAll(rel);
->>>>>>> 151c1818
                 } catch (std::exception& e) {
                     std::cerr << e.what();
                     exit(1);
@@ -2185,23 +2179,8 @@
 }
 }  // namespace
 
-<<<<<<< HEAD
-std::string RamCompiler::generateCode(const SymbolTable& symTable, const RamStatement& stmt,
+std::string RamCompiler::generateCode(const SymbolTable& symTable, const RamProgram& prog,
         const std::string& filename, const int index) const {
-=======
-std::string RamCompiler::resolveFileName() const {
-    if (Global::config().get("dl-program") == "") {
-        // generate temporary file
-        char templ[40] = "./souffleXXXXXX";
-        close(mkstemp(templ));
-        return templ;
-    }
-    return Global::config().get("dl-program");
-}
-
-std::string RamCompiler::generateCode(
-        const SymbolTable& symTable, const RamProgram& prog, const std::string& filename) const {
->>>>>>> 151c1818
     // ---------------------------------------------------------------
     //                      Auto-Index Generation
     // ---------------------------------------------------------------
@@ -2436,13 +2415,8 @@
 
     // issue printAll method
     os << "public:\n";
-<<<<<<< HEAD
     os << "void printAll(std::string outputDirectory = \".\") {\n";
-    visitDepthFirst(stmt, [&](const RamStatement& node) {
-=======
-    os << "void printAll(std::string dirname) {\n";
     visitDepthFirst(*(prog.getMain()), [&](const RamStatement& node) {
->>>>>>> 151c1818
         if (auto store = dynamic_cast<const RamStore*>(&node)) {
             for (IODirectives ioDirectives : store->getRelation().getOutputDirectives()) {
                 os << "try {";
@@ -2472,13 +2446,8 @@
 
     // issue loadAll method
     os << "public:\n";
-<<<<<<< HEAD
     os << "void loadAll(std::string inputDirectory = \".\") {\n";
-    visitDepthFirst(stmt, [&](const RamLoad& load) {
-=======
-    os << "void loadAll(std::string dirname) {\n";
     visitDepthFirst(*(prog.getMain()), [&](const RamLoad& load) {
->>>>>>> 151c1818
         IODirectives ioDirectives = load.getRelation().getInputDirectives();
         // get some table details
         os << "try {";
@@ -2625,14 +2594,7 @@
         os << classname + " obj;\n";
     }
 
-<<<<<<< HEAD
     os << "obj.runAll(opt.getInputFileDir(), opt.getOutputFileDir());\n";
-=======
-    os << "obj.loadAll(opt.getInputFileDir());\n";
-    os << "obj.run();\n";
-    os << "obj.printAll(opt.getOutputFileDir());\n";
-
->>>>>>> 151c1818
     if (Global::config().get("provenance") == "1") {
         os << "explain(obj, true, false);\n";
     } else if (Global::config().get("provenance") == "2") {
@@ -2657,15 +2619,9 @@
     return source;
 }
 
-<<<<<<< HEAD
-std::string RamCompiler::compileToLibrary(const SymbolTable& symTable, const RamStatement& stmt,
-        const std::string& filename, const int index) const {
-    std::string source = generateCode(symTable, stmt, filename);
-=======
 std::string RamCompiler::compileToLibrary(
-        const SymbolTable& symTable, const RamProgram& prog, const std::string& filename) const {
-    std::string source = generateCode(symTable, prog, filename + ".cpp");
->>>>>>> 151c1818
+        const SymbolTable& symTable, const RamProgram& prog, const std::string& filename, const int index) const {
+    std::string source = generateCode(symTable, prog, filename);
 
     // execute shell script that compiles the generated C++ program
     std::string libCmd = "souffle-compilelib " + source;
@@ -2686,24 +2642,14 @@
     return source;
 }
 
-<<<<<<< HEAD
-std::string RamCompiler::compileToBinary(const SymbolTable& symTable, const RamStatement& stmt,
-        const std::string& filename, const int index) const {
-=======
-std::string RamCompiler::compileToBinary(const SymbolTable& symTable, const RamProgram& prog) const {
->>>>>>> 151c1818
+std::string RamCompiler::compileToBinary(const SymbolTable& symTable, const RamProgram& prog, const std::string& filename, const int index = -1) const {
     // ---------------------------------------------------------------
     //                       Code Generation
     // ---------------------------------------------------------------
 
-<<<<<<< HEAD
     std::string binary = filename;
     if (binary == "") binary = tempFile();
-    std::string source = generateCode(symTable, stmt, binary, index);
-=======
-    std::string binary = resolveFileName();
-    std::string source = generateCode(symTable, prog, binary + ".cpp");
->>>>>>> 151c1818
+    std::string source = generateCode(symTable, prog, binary, index);
 
     // ---------------------------------------------------------------
     //                    Compilation & Execution
@@ -2736,11 +2682,7 @@
 
 void RamCompiler::applyOn(const RamProgram& prog, RamEnvironment& env, RamData* /*data*/) const {
     // compile statement
-<<<<<<< HEAD
-    std::string binary = "./" + simpleName(compileToBinary(env.getSymbolTable(), stmt));
-=======
-    std::string binary = compileToBinary(env.getSymbolTable(), prog);
->>>>>>> 151c1818
+    std::string binary = "./" + simpleName(compileToBinary(env.getSymbolTable(), prog));
 
     // separate souffle output form executable output
     if (Global::config().has("profile")) {
