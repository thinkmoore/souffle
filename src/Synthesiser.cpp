/*
 * Souffle - A Datalog Compiler
 * Copyright (c) 2013, 2015, Oracle and/or its affiliates. All rights reserved
 * Licensed under the Universal Permissive License v 1.0 as shown at:
 * - https://opensource.org/licenses/UPL
 * - <souffle root>/licenses/SOUFFLE-UPL.txt
 */

/************************************************************************
 *
 * @file Synthesiser.cpp
 *
 * Implementation of the C++ synthesiser for RAM programs.
 *
 ***********************************************************************/

#include "Synthesiser.h"
#include "AstLogStatement.h"
#include "AstRelation.h"
#include "AstVisitor.h"
#include "BinaryConstraintOps.h"
#include "BinaryFunctorOps.h"
#include "Global.h"
#include "IOSystem.h"
#include "IndexSetAnalysis.h"
#include "Logger.h"
#include "Macro.h"
#include "RamRelation.h"
#include "RamVisitor.h"
#include "RuleScheduler.h"
#include "SignalHandler.h"
#include "TypeSystem.h"
#include "UnaryFunctorOps.h"

#include <algorithm>
#include <chrono>
#include <cmath>
#include <memory>
#include <regex>
#include <utility>

#include <unistd.h>

#ifdef _OPENMP
#include <omp.h>
#endif

namespace souffle {

/**
 * A singleton which provides a mapping from strings to unique valid CPP identifiers.
 */
class CPPIdentifierMap {
public:
    /**
     * Obtains the singleton instance.
     */
    static CPPIdentifierMap& getInstance() {
        if (instance == nullptr) {
            instance = new CPPIdentifierMap();
        }
        return *instance;
    }

    /**
     * Given a string, returns its corresponding unique valid identifier;
     */
    static std::string getIdentifier(const std::string& name) {
        return getInstance().identifier(name);
    }

    ~CPPIdentifierMap() = default;

private:
    CPPIdentifierMap() {}

    static CPPIdentifierMap* instance;

    /**
     * Instance method for getIdentifier above.
     */
    const std::string identifier(const std::string& name) {
        auto it = identifiers.find(name);
        if (it != identifiers.end()) {
            return it->second;
        }
        // strip leading numbers
        unsigned int i;
        for (i = 0; i < name.length(); ++i) {
            if (isalnum(name.at(i)) || name.at(i) == '_') {
                break;
            }
        }
        std::string id;
        for (auto ch : std::to_string(identifiers.size() + 1) + '_' + name.substr(i)) {
            // alphanumeric characters are allowed
            if (isalnum(ch)) {
                id += ch;
            }
            // all other characters are replaced by an underscore, except when
            // the previous character was an underscore as double underscores
            // in identifiers are reserved by the standard
            else if (id.size() == 0 || id.back() != '_') {
                id += '_';
            }
        }
        // most compilers have a limit of 2048 characters (if they have a limit at all) for
        // identifiers; we use half of that for safety
        id = id.substr(0, 1024);
        identifiers.insert(std::make_pair(name, id));
        return id;
    }

    // The map of identifiers.
    std::map<const std::string, const std::string> identifiers;
};

// See the CPPIdentifierMap, (it is a singleton class).
CPPIdentifierMap* CPPIdentifierMap::instance = nullptr;

namespace {

static const char ENV_NO_INDEX[] = "SOUFFLE_USE_NO_INDEX";

bool useNoIndex() {
    static bool flag = std::getenv(ENV_NO_INDEX);
    static bool first = true;
    if (first && flag) {
        std::cout << "WARNING: indexes are ignored!\n";
        first = false;
    }
    return flag;
}

// Static wrapper to get relation names without going directly though the CPPIdentifierMap.
static const std::string getRelationName(const RamRelation& rel) {
    return "rel_" + CPPIdentifierMap::getIdentifier(rel.getName());
}

// Static wrapper to get op context names without going directly though the CPPIdentifierMap.
static const std::string getOpContextName(const RamRelation& rel) {
    return getRelationName(rel) + "_op_ctxt";
}

std::string getRelationType(const RamRelation& rel, std::size_t arity, const IndexSet& indexes) {
    std::stringstream res;
    res << "ram::Relation";
    res << "<";

    if (rel.isBTree()) {
        res << "BTree,";
    } else if (rel.isHashmap()) {
        res << "Hashmap,";
    } else if (rel.isBrie()) {
        res << "Brie,";
    } else if (rel.isEqRel()) {
        res << "EqRel,";
    } else {
        auto data_structure = Global::config().get("data-structure");
        if (data_structure == "btree") {
            res << "BTree,";
        } else if (data_structure == "hashmap") {
            res << "Hashmap,";
        } else if (data_structure == "brie") {
            res << "Brie,";
        } else if (data_structure == "eqrel") {
            res << "Eqrel,";
        } else {
            res << "Auto,";
        }
    }

    res << arity;
    if (!useNoIndex()) {
        for (auto& cur : indexes.getAllOrders()) {
            res << ", ram::index<";
            res << join(cur, ",");
            res << ">";
        }
    }
    res << ">";
    return res.str();
}

std::string toIndex(SearchColumns key) {
    std::stringstream tmp;
    tmp << "<";
    int i = 0;
    while (key != 0) {
        if (key % 2) {
            tmp << i;
            if (key > 1) {
                tmp << ",";
            }
        }
        key >>= 1;
        i++;
    }

    tmp << ">";
    return tmp.str();
}

std::set<RamRelation> getReferencedRelations(const RamOperation& op) {
    std::set<RamRelation> res;
    visitDepthFirst(op, [&](const RamNode& node) {
        if (auto scan = dynamic_cast<const RamScan*>(&node)) {
            res.insert(scan->getRelation());
        } else if (auto agg = dynamic_cast<const RamAggregate*>(&node)) {
            res.insert(agg->getRelation());
        } else if (auto notExist = dynamic_cast<const RamNotExists*>(&node)) {
            res.insert(notExist->getRelation());
        } else if (auto project = dynamic_cast<const RamProject*>(&node)) {
            res.insert(project->getRelation());
            if (project->hasFilter()) {
                res.insert(project->getFilter());
            }
        }
    });
    return res;
}

class CodeEmitter : public RamVisitor<void, std::ostream&> {
// macros to add comments to generated code for debugging
#ifndef PRINT_BEGIN_COMMENT
#define PRINT_BEGIN_COMMENT(os)                                                  \
    if (Global::config().has("debug-report") || Global::config().has("verbose")) \
    os << "/* BEGIN " << __FUNCTION__ << " @" << __FILE__ << ":" << __LINE__ << " */\n"
#endif

#ifndef PRINT_END_COMMENT
#define PRINT_END_COMMENT(os)                                                    \
    if (Global::config().has("debug-report") || Global::config().has("verbose")) \
    os << "/* END " << __FUNCTION__ << " @" << __FILE__ << ":" << __LINE__ << " */\n"
#endif

    std::function<void(std::ostream&, const RamNode*)> rec;

    struct printer {
        CodeEmitter& p;
        const RamNode& node;

        printer(CodeEmitter& p, const RamNode& n) : p(p), node(n) {}

        printer(const printer& other) = default;

        friend std::ostream& operator<<(std::ostream& out, const printer& p) {
            p.p.visit(p.node, out);
            return out;
        }
    };

public:
    CodeEmitter() {
        rec = [&](std::ostream& out, const RamNode* node) { this->visit(*node, out); };
    }

    // -- relation statements --

    void visitCreate(const RamCreate& /*create*/, std::ostream& out) override {
        PRINT_BEGIN_COMMENT(out);
        PRINT_END_COMMENT(out);
    }

    void visitFact(const RamFact& fact, std::ostream& out) override {
        PRINT_BEGIN_COMMENT(out);
        out << getRelationName(fact.getRelation()) << "->"
            << "insert(" << join(fact.getValues(), ",", rec) << ");\n";
        PRINT_END_COMMENT(out);
    }

    void visitLoad(const RamLoad& load, std::ostream& out) override {
        PRINT_BEGIN_COMMENT(out);
        out << "if (performIO) {\n";
        // get some table details
        out << "try {";
        out << "std::map<std::string, std::string> directiveMap(";
        out << load.getIODirectives() << ");\n";
        out << "if (!inputDirectory.empty() && directiveMap[\"IO\"] == \"file\" && ";
        out << "directiveMap[\"filename\"].front() != '/') {";
        out << "directiveMap[\"filename\"] = inputDirectory + \"/\" + directiveMap[\"filename\"];";
        out << "}\n";
        out << "IODirectives ioDirectives(directiveMap);\n";
        out << "IOSystem::getInstance().getReader(";
        out << "SymbolMask({" << load.getRelation().getSymbolMask() << "})";
        out << ", symTable, ioDirectives";
        out << ", " << Global::config().has("provenance");
        out << ")->readAll(*" << getRelationName(load.getRelation());
        out << ");\n";
        out << "} catch (std::exception& e) {std::cerr << e.what();exit(1);}\n";
        out << "}\n";
        PRINT_END_COMMENT(out);
    }

    void visitStore(const RamStore& store, std::ostream& out) override {
        PRINT_BEGIN_COMMENT(out);
        out << "if (performIO) {\n";
        for (IODirectives ioDirectives : store.getIODirectives()) {
            out << "try {";
            out << "std::map<std::string, std::string> directiveMap(" << ioDirectives << ");\n";
            out << "if (!outputDirectory.empty() && directiveMap[\"IO\"] == \"file\" && ";
            out << "directiveMap[\"filename\"].front() != '/') {";
            out << "directiveMap[\"filename\"] = outputDirectory + \"/\" + directiveMap[\"filename\"];";
            out << "}\n";
            out << "IODirectives ioDirectives(directiveMap);\n";
            out << "IOSystem::getInstance().getWriter(";
            out << "SymbolMask({" << store.getRelation().getSymbolMask() << "})";
            out << ", symTable, ioDirectives";
            out << ", " << Global::config().has("provenance");
            out << ")->writeAll(*" << getRelationName(store.getRelation()) << ");\n";
            out << "} catch (std::exception& e) {std::cerr << e.what();exit(1);}\n";
        }
        out << "}\n";
        PRINT_END_COMMENT(out);
    }

    void visitInsert(const RamInsert& insert, std::ostream& out) override {
        PRINT_BEGIN_COMMENT(out);
        // enclose operation with a check for an empty relation
        std::set<RamRelation> input_relations;
        visitDepthFirst(insert, [&](const RamScan& scan) { input_relations.insert(scan.getRelation()); });
        if (!input_relations.empty()) {
            out << "if (" << join(input_relations, "&&", [&](std::ostream& out, const RamRelation& rel) {
                out << "!" << getRelationName(rel) << "->"
                    << "empty()";
            }) << ") ";
        }

        // outline each search operation to improve compilation time
        // Disabled to work around issue #345 with clang 3.7-3.9 & omp.
        // out << "[&]()";

        // enclose operation in its own scope
        out << "{\n";

        // create proof counters
        if (Global::config().has("profile")) {
            out << "std::atomic<uint64_t> num_failed_proofs(0);\n";
        }

        // check whether loop nest can be parallelized
        bool parallel = false;
        if (const RamScan* scan = dynamic_cast<const RamScan*>(&insert.getOperation())) {
            // if it is a full scan
            if (scan->getRangeQueryColumns() == 0 && !scan->isPureExistenceCheck()) {
                // yes it can!
                parallel = true;

                // partition outermost relation
                out << "auto part = " << getRelationName(scan->getRelation()) << "->"
                    << "partition();\n";

                // build a parallel block around this loop nest
                out << "PARALLEL_START;\n";
            }
        }

        // add local counters
        if (Global::config().has("profile")) {
            out << "uint64_t private_num_failed_proofs = 0;\n";
        }

        // create operation contexts for this operation
        for (const RamRelation& rel : getReferencedRelations(insert.getOperation())) {
            // TODO (#467): this causes bugs for subprogram compilation for record types if artificial
            // dependencies are introduces in the precedence graph
            out << "CREATE_OP_CONTEXT(" << getOpContextName(rel) << "," << getRelationName(rel) << "->"
                << "createContext());\n";
        }

        out << print(insert.getOperation());

        // aggregate proof counters
        if (Global::config().has("profile")) {
            out << "num_failed_proofs += private_num_failed_proofs;\n";
        }

        if (parallel) {
            out << "PARALLEL_END;\n";  // end parallel

            // aggregate proof counters
        }
        if (Global::config().has("profile")) {
            // TODO: this should be moved to AstTranslator, as all other such logging is done there

            // get target relation
            const RamRelation* rel = nullptr;
            visitDepthFirst(insert, [&](const RamProject& project) { rel = &project.getRelation(); });

            // build log message
            auto& clause = insert.getOrigin();
            std::string clauseText = toString(clause);
            replace(clauseText.begin(), clauseText.end(), '"', '\'');
            replace(clauseText.begin(), clauseText.end(), '\n', ' ');

            // print log entry
            out << "{ auto lease = getOutputLock().acquire(); ";
            out << "(void)lease;\n";
            out << "profile << R\"(";
            out << AstLogStatement::pProofCounter(rel->getName(), clause.getSrcLoc(), clauseText);
            out << ")\" << num_failed_proofs << ";
            if (fileExtension(Global::config().get("profile")) == "json") {
                out << "\"},\" << ";
            }
            out << "std::endl;\n";
            out << "}";
        }

        out << "}\n";  // end lambda
        // out << "();";  // call lambda
        PRINT_END_COMMENT(out);
    }

    void visitMerge(const RamMerge& merge, std::ostream& out) override {
        PRINT_BEGIN_COMMENT(out);
        if (merge.getTargetRelation().isEqRel()) {
            out << getRelationName(merge.getSourceRelation()) << "->"
                << "extend("
                << "*" << getRelationName(merge.getTargetRelation()) << ");\n";
        }
        out << getRelationName(merge.getTargetRelation()) << "->"
            << "insertAll("
            << "*" << getRelationName(merge.getSourceRelation()) << ");\n";
        PRINT_END_COMMENT(out);
    }

    void visitClear(const RamClear& clear, std::ostream& out) override {
        PRINT_BEGIN_COMMENT(out);
        out << getRelationName(clear.getRelation()) << "->"
            << "purge();\n";
        PRINT_END_COMMENT(out);
    }

    void visitDrop(const RamDrop& drop, std::ostream& out) override {
        PRINT_BEGIN_COMMENT(out);
        out << "if (!isHintsProfilingEnabled() && (performIO || " << drop.getRelation().isTemp() << ")) ";
        out << getRelationName(drop.getRelation()) << "->"
            << "purge();\n";
        PRINT_END_COMMENT(out);
    }

    void visitPrintSize(const RamPrintSize& print, std::ostream& out) override {
        PRINT_BEGIN_COMMENT(out);
        out << "if (performIO) {\n";
        out << "{ auto lease = getOutputLock().acquire(); \n";
        out << "(void)lease;\n";
        out << "std::cout << R\"(" << print.getMessage() << ")\" <<  ";
        out << getRelationName(print.getRelation()) << "->"
            << "size() << std::endl;\n";
        out << "}";
        out << "}\n";
        PRINT_END_COMMENT(out);
    }

    void visitLogSize(const RamLogSize& print, std::ostream& out) override {
        PRINT_BEGIN_COMMENT(out);
        const std::string ext = fileExtension(Global::config().get("profile"));
        out << "{ auto lease = getOutputLock().acquire(); \n";
        out << "(void)lease;\n";
        out << "profile << R\"(" << print.getMessage() << ")\" << ";
        out << getRelationName(print.getRelation()) << "->size() << ";
        if (ext == "json") {
            out << "\"},\" << ";
        }
        out << "std::endl;\n";
        out << "}";
        PRINT_END_COMMENT(out);
    }

    // -- control flow statements --

    void visitSequence(const RamSequence& seq, std::ostream& out) override {
        PRINT_BEGIN_COMMENT(out);
        for (const auto& cur : seq.getStatements()) {
            out << print(cur);
        }
        PRINT_END_COMMENT(out);
    }

    void visitParallel(const RamParallel& parallel, std::ostream& out) override {
        PRINT_BEGIN_COMMENT(out);
        auto stmts = parallel.getStatements();

        // special handling cases
        if (stmts.empty()) {
            return;
            PRINT_END_COMMENT(out);
        }

        // a single statement => save the overhead
        if (stmts.size() == 1) {
            out << print(stmts[0]);
            return;
            PRINT_END_COMMENT(out);
        }

        // more than one => parallel sections

        // start parallel section
        out << "SECTIONS_START;\n";

        // put each thread in another section
        for (const auto& cur : stmts) {
            out << "SECTION_START;\n";
            out << print(cur);
            out << "SECTION_END\n";
        }

        // done
        out << "SECTIONS_END;\n";
        PRINT_END_COMMENT(out);
    }

    void visitLoop(const RamLoop& loop, std::ostream& out) override {
        PRINT_BEGIN_COMMENT(out);
        out << "for(;;) {\n" << print(loop.getBody()) << "}\n";
        PRINT_END_COMMENT(out);
    }

    void visitSwap(const RamSwap& swap, std::ostream& out) override {
        PRINT_BEGIN_COMMENT(out);
        const std::string tempKnowledge = "rel_0";
        const std::string& deltaKnowledge = getRelationName(swap.getFirstRelation());
        const std::string& newKnowledge = getRelationName(swap.getSecondRelation());

        // perform a triangular swap of pointers
        out << "{\nauto " << tempKnowledge << " = " << deltaKnowledge << ";\n"
            << deltaKnowledge << " = " << newKnowledge << ";\n"
            << newKnowledge << " = " << tempKnowledge << ";\n"
            << "}\n";
        PRINT_END_COMMENT(out);
    }

    void visitExit(const RamExit& exit, std::ostream& out) override {
        PRINT_BEGIN_COMMENT(out);
        out << "if(" << print(exit.getCondition()) << ") break;\n";
        PRINT_END_COMMENT(out);
    }

    void visitLogTimer(const RamLogTimer& timer, std::ostream& out) override {
        PRINT_BEGIN_COMMENT(out);
        // create local scope for name resolution
        out << "{\n";

        const std::string ext = fileExtension(Global::config().get("profile"));

        // create local timer
        out << "\tLogger logger(R\"(" << timer.getMessage() << ")\",profile, \"" << ext << "\");\n";

        // insert statement to be measured
        visit(timer.getStatement(), out);

        // done
        out << "}\n";
        PRINT_END_COMMENT(out);
    }

    void visitDebugInfo(const RamDebugInfo& dbg, std::ostream& out) override {
        PRINT_BEGIN_COMMENT(out);
        out << "SignalHandler::instance()->setMsg(R\"_(";
        out << dbg.getMessage();
        out << ")_\");\n";

        // insert statements of the rule
        visit(dbg.getStatement(), out);
        PRINT_END_COMMENT(out);
    }

    // -- operations --

    void visitSearch(const RamSearch& search, std::ostream& out) override {
        PRINT_BEGIN_COMMENT(out);
        auto condition = search.getCondition();
        if (condition) {
            out << "if( " << print(condition) << ") {\n" << print(search.getNestedOperation()) << "}\n";
            if (Global::config().has("profile")) {
                out << " else { ++private_num_failed_proofs; }";
            }
        } else {
            out << print(search.getNestedOperation());
        }
        PRINT_END_COMMENT(out);
    }

    void visitScan(const RamScan& scan, std::ostream& out) override {
        PRINT_BEGIN_COMMENT(out);
        // get relation name
        const auto& rel = scan.getRelation();
        auto relName = getRelationName(rel);
        auto ctxName = "READ_OP_CONTEXT(" + getOpContextName(rel) + ")";
        auto level = scan.getLevel();

        // if this search is a full scan
        if (scan.getRangeQueryColumns() == 0) {
            if (scan.isPureExistenceCheck()) {
                out << "if(!" << relName << "->"
                    << "empty()) {\n";
                visitSearch(scan, out);
                out << "}\n";
            } else if (scan.getLevel() == 0) {
                // make this loop parallel
                out << "pfor(auto it = part.begin(); it<part.end(); ++it) \n";
                out << "try{";
                out << "for(const auto& env0 : *it) {\n";
                visitSearch(scan, out);
                out << "}\n";
                out << "} catch(std::exception &e) { SignalHandler::instance()->error(e.what());}\n";
            } else {
                out << "for(const auto& env" << level << " : "
                    << "*" << relName << ") {\n";
                visitSearch(scan, out);
                out << "}\n";
            }
            return;
            PRINT_END_COMMENT(out);
        }

        // check list of keys
        auto arity = rel.getArity();
        const auto& rangePattern = scan.getRangePattern();

        // a lambda for printing boundary key values
        auto printKeyTuple = [&]() {
            for (size_t i = 0; i < arity; i++) {
                if (rangePattern[i] != nullptr) {
                    out << this->print(rangePattern[i]);
                } else {
                    out << "0";
                }
                if (i + 1 < arity) {
                    out << ",";
                }
            }
        };

        // get index to be queried
        auto keys = scan.getRangeQueryColumns();
        auto index = toIndex(keys);

        // if it is a equality-range query
        out << "const Tuple<RamDomain," << arity << "> key({";
        printKeyTuple();
        out << "});\n";
        out << "auto range = " << relName << "->"
            << "equalRange" << index << "(key," << ctxName << ");\n";
        if (Global::config().has("profile")) {
            out << "if (range.empty()) ++private_num_failed_proofs;\n";
        }
        if (scan.isPureExistenceCheck()) {
            out << "if(!range.empty()) {\n";
        } else {
            out << "for(const auto& env" << level << " : range) {\n";
        }
        visitSearch(scan, out);
        out << "}\n";
        PRINT_END_COMMENT(out);
    }

    void visitLookup(const RamLookup& lookup, std::ostream& out) override {
        PRINT_BEGIN_COMMENT(out);
        auto arity = lookup.getArity();

        // get the tuple type working with
        std::string tuple_type = "ram::Tuple<RamDomain," + toString(arity) + ">";

        // look up reference
        out << "auto ref = env" << lookup.getReferenceLevel() << "[" << lookup.getReferencePosition()
            << "];\n";
        out << "if (isNull<" << tuple_type << ">(ref)) continue;\n";
        out << tuple_type << " env" << lookup.getLevel() << " = unpack<" << tuple_type << ">(ref);\n";

        out << "{\n";

        // continue with condition checks and nested body
        visitSearch(lookup, out);

        out << "}\n";
        PRINT_END_COMMENT(out);
    }

    void visitAggregate(const RamAggregate& aggregate, std::ostream& out) override {
        PRINT_BEGIN_COMMENT(out);
        // get some properties
        const auto& rel = aggregate.getRelation();
        auto arity = rel.getArity();
        auto relName = getRelationName(rel);
        auto ctxName = "READ_OP_CONTEXT(" + getOpContextName(rel) + ")";
        auto level = aggregate.getLevel();

        // get the tuple type working with
        std::string tuple_type = "ram::Tuple<RamDomain," + toString(std::max(1u, arity)) + ">";

        // declare environment variable
        out << tuple_type << " env" << level << ";\n";

        // special case: counting of number elements in a full relation
        if (aggregate.getFunction() == RamAggregate::COUNT && aggregate.getRangeQueryColumns() == 0) {
            // shortcut: use relation size
            out << "env" << level << "[0] = " << relName << "->"
                << "size();\n";
            visitSearch(aggregate, out);
            PRINT_END_COMMENT(out);
            return;
        }

        // init result
        std::string init;
        switch (aggregate.getFunction()) {
            case RamAggregate::MIN:
                init = "MAX_RAM_DOMAIN";
                break;
            case RamAggregate::MAX:
                init = "MIN_RAM_DOMAIN";
                break;
            case RamAggregate::COUNT:
                init = "0";
                break;
            case RamAggregate::SUM:
                init = "0";
                break;
        }
        out << "RamDomain res = " << init << ";\n";

        // get range to aggregate
        auto keys = aggregate.getRangeQueryColumns();

        // check whether there is an index to use
        if (keys == 0) {
            // no index => use full relation
            out << "auto& range = "
                << "*" << relName << ";\n";
        } else {
            // a lambda for printing boundary key values
            auto printKeyTuple = [&]() {
                for (size_t i = 0; i < arity; i++) {
                    if (aggregate.getPattern()[i] != nullptr) {
                        out << this->print(aggregate.getPattern()[i]);
                    } else {
                        out << "0";
                    }
                    if (i + 1 < arity) {
                        out << ",";
                    }
                }
            };

            // get index
            auto index = toIndex(keys);
            out << "const " << tuple_type << " key({";
            printKeyTuple();
            out << "});\n";
            out << "auto range = " << relName << "->"
                << "equalRange" << index << "(key," << ctxName << ");\n";
        }

        // add existence check
        if (aggregate.getFunction() != RamAggregate::COUNT) {
            out << "if(!range.empty()) {\n";
        }

        // aggregate result
        out << "for(const auto& cur : range) {\n";

        // create aggregation code
        if (aggregate.getFunction() == RamAggregate::COUNT) {
            // count is easy
            out << "++res\n;";
        } else if (aggregate.getFunction() == RamAggregate::SUM) {
            out << "env" << level << " = cur;\n";
            out << "res += ";
            visit(*aggregate.getTargetExpression(), out);
            out << ";\n";
        } else {
            // pick function
            std::string fun = "min";
            switch (aggregate.getFunction()) {
                case RamAggregate::MIN:
                    fun = "std::min";
                    break;
                case RamAggregate::MAX:
                    fun = "std::max";
                    break;
                case RamAggregate::COUNT:
                    assert(false);
                case RamAggregate::SUM:
                    assert(false);
            }

            out << "env" << level << " = cur;\n";
            out << "res = " << fun << "(res,";
            visit(*aggregate.getTargetExpression(), out);
            out << ");\n";
        }

        // end aggregator loop
        out << "}\n";

        // write result into environment tuple
        out << "env" << level << "[0] = res;\n";

        // continue with condition checks and nested body
        out << "{\n";

        auto condition = aggregate.getCondition();
        if (condition) {
            out << "if( " << print(condition) << ") {\n";
            visitSearch(aggregate, out);
            out << "}\n";
            if (Global::config().has("profile")) {
                out << " else { ++private_num_failed_proofs; }";
            }
        } else {
            visitSearch(aggregate, out);
        }

        out << "}\n";

        // end conditional nested block
        if (aggregate.getFunction() != RamAggregate::COUNT) {
            out << "}\n";
        }
        PRINT_END_COMMENT(out);
    }

    void visitProject(const RamProject& project, std::ostream& out) override {
        PRINT_BEGIN_COMMENT(out);
        const auto& rel = project.getRelation();
        auto arity = rel.getArity();
        auto relName = getRelationName(rel);
        auto ctxName = "READ_OP_CONTEXT(" + getOpContextName(rel) + ")";

        // check condition
        auto condition = project.getCondition();
        if (condition) {
            out << "if (" << print(condition) << ") {\n";
        }

        // create projected tuple
        if (project.getValues().empty()) {
            out << "Tuple<RamDomain," << arity << "> tuple({});\n";
        } else {
            out << "Tuple<RamDomain," << arity << "> tuple({(RamDomain)("
                << join(project.getValues(), "),(RamDomain)(", rec) << ")});\n";

            // check filter
        }
        if (project.hasFilter()) {
            auto relFilter = getRelationName(project.getFilter());
            auto ctxFilter = "READ_OP_CONTEXT(" + getOpContextName(project.getFilter()) + ")";
            out << "if (!" << relFilter << ".contains(tuple," << ctxFilter << ")) {";
        }

        // insert tuple
        if (Global::config().has("profile")) {
            out << "if (!(" << relName << "->"
                << "insert(tuple," << ctxName << "))) { ++private_num_failed_proofs; }\n";
        } else {
            out << relName << "->"
                << "insert(tuple," << ctxName << ");\n";
        }

        // end filter
        if (project.hasFilter()) {
            out << "}";

            // add fail counter
            if (Global::config().has("profile")) {
                out << " else { ++private_num_failed_proofs; }";
            }
        }

        // end condition
        if (condition) {
            out << "}\n";

            // add fail counter
            if (Global::config().has("profile")) {
                out << " else { ++private_num_failed_proofs; }";
            }
        }
        PRINT_END_COMMENT(out);
    }

    // -- conditions --

    void visitAnd(const RamAnd& c, std::ostream& out) override {
        PRINT_BEGIN_COMMENT(out);
        out << "((" << print(c.getLHS()) << ") && (" << print(c.getRHS()) << "))";
        PRINT_END_COMMENT(out);
    }

    void visitBinaryRelation(const RamBinaryRelation& rel, std::ostream& out) override {
        PRINT_BEGIN_COMMENT(out);
        switch (rel.getOperator()) {
            // comparison operators
            case BinaryConstraintOp::EQ:
                out << "((" << print(rel.getLHS()) << ") == (" << print(rel.getRHS()) << "))";
                break;
            case BinaryConstraintOp::NE:
                out << "((" << print(rel.getLHS()) << ") != (" << print(rel.getRHS()) << "))";
                break;
            case BinaryConstraintOp::LT:
                out << "((" << print(rel.getLHS()) << ") < (" << print(rel.getRHS()) << "))";
                break;
            case BinaryConstraintOp::LE:
                out << "((" << print(rel.getLHS()) << ") <= (" << print(rel.getRHS()) << "))";
                break;
            case BinaryConstraintOp::GT:
                out << "((" << print(rel.getLHS()) << ") > (" << print(rel.getRHS()) << "))";
                break;
            case BinaryConstraintOp::GE:
                out << "((" << print(rel.getLHS()) << ") >= (" << print(rel.getRHS()) << "))";
                break;

            // strings
            case BinaryConstraintOp::MATCH: {
                out << "regex_wrapper(symTable.resolve((size_t)";
                out << print(rel.getLHS());
                out << "),symTable.resolve((size_t)";
                out << print(rel.getRHS());
                out << "))";
                break;
            }
            case BinaryConstraintOp::NOT_MATCH: {
                out << "!regex_wrapper(symTable.resolve((size_t)";
                out << print(rel.getLHS());
                out << "),symTable.resolve((size_t)";
                out << print(rel.getRHS());
                out << "))";
                break;
            }
            case BinaryConstraintOp::CONTAINS: {
                out << "(std::string(symTable.resolve((size_t)";
                out << print(rel.getRHS());
                out << ")).find(symTable.resolve((size_t)";
                out << print(rel.getLHS());
                out << "))!=std::string::npos)";
                break;
            }
            case BinaryConstraintOp::NOT_CONTAINS: {
                out << "(std::string(symTable.resolve((size_t)";
                out << print(rel.getRHS());
                out << ")).find(symTable.resolve((size_t)";
                out << print(rel.getLHS());
                out << "))==std::string::npos)";
                break;
            }
            default:
                assert(0 && "Unsupported Operation!");
                break;
        }
        PRINT_END_COMMENT(out);
    }

    void visitEmpty(const RamEmpty& empty, std::ostream& out) override {
        PRINT_BEGIN_COMMENT(out);
        out << getRelationName(empty.getRelation()) << "->"
            << "empty()";
        PRINT_END_COMMENT(out);
    }

    void visitNotExists(const RamNotExists& ne, std::ostream& out) override {
        PRINT_BEGIN_COMMENT(out);
        // get some details
        const auto& rel = ne.getRelation();
        auto relName = getRelationName(rel);
        auto ctxName = "READ_OP_CONTEXT(" + getOpContextName(rel) + ")";
        auto arity = rel.getArity();

        // if it is total we use the contains function
        if (ne.isTotal()) {
            out << "!" << relName << "->"
                << "contains(Tuple<RamDomain," << arity << ">({" << join(ne.getValues(), ",", rec) << "}),"
                << ctxName << ")";
            return;
            PRINT_END_COMMENT(out);
        }

        // else we conduct a range query
        out << relName << "->"
            << "equalRange";
        out << toIndex(ne.getKey());
        out << "(Tuple<RamDomain," << arity << ">({";
        out << join(ne.getValues(), ",", [&](std::ostream& out, RamValue* value) {
            if (!value) {
                out << "0";
            } else {
                visit(*value, out);
            }
        });
        out << "})," << ctxName << ").empty()";
        PRINT_END_COMMENT(out);
    }

    // -- values --
    void visitNumber(const RamNumber& num, std::ostream& out) override {
        PRINT_BEGIN_COMMENT(out);
        out << "RamDomain(" << num.getConstant() << ")";
        PRINT_END_COMMENT(out);
    }

    void visitElementAccess(const RamElementAccess& access, std::ostream& out) override {
        PRINT_BEGIN_COMMENT(out);
        out << "env" << access.getLevel() << "[" << access.getElement() << "]";
        PRINT_END_COMMENT(out);
    }

    void visitAutoIncrement(const RamAutoIncrement& /*inc*/, std::ostream& out) override {
        PRINT_BEGIN_COMMENT(out);
        out << "(ctr++)";
        PRINT_END_COMMENT(out);
    }

    void visitUnaryOperator(const RamUnaryOperator& op, std::ostream& out) override {
        PRINT_BEGIN_COMMENT(out);
        switch (op.getOperator()) {
            case UnaryOp::ORD:
                out << print(op.getValue());
                break;
            case UnaryOp::STRLEN:
                out << "strlen(symTable.resolve((size_t)" << print(op.getValue()) << "))";
                break;
            case UnaryOp::NEG:
                out << "(-(" << print(op.getValue()) << "))";
                break;
            case UnaryOp::BNOT:
                out << "(~(" << print(op.getValue()) << "))";
                break;
            case UnaryOp::LNOT:
                out << "(!(" << print(op.getValue()) << "))";
                break;
            case UnaryOp::SIN:
                out << "sin((" << print(op.getValue()) << "))";
                break;
            case UnaryOp::COS:
                out << "cos((" << print(op.getValue()) << "))";
                break;
            case UnaryOp::TAN:
                out << "tan((" << print(op.getValue()) << "))";
                break;
            case UnaryOp::ASIN:
                out << "asin((" << print(op.getValue()) << "))";
                break;
            case UnaryOp::ACOS:
                out << "acos((" << print(op.getValue()) << "))";
                break;
            case UnaryOp::ATAN:
                out << "atan((" << print(op.getValue()) << "))";
                break;
            case UnaryOp::SINH:
                out << "sinh((" << print(op.getValue()) << "))";
                break;
            case UnaryOp::COSH:
                out << "cosh((" << print(op.getValue()) << "))";
                break;
            case UnaryOp::TANH:
                out << "tanh((" << print(op.getValue()) << "))";
                break;
            case UnaryOp::ASINH:
                out << "asinh((" << print(op.getValue()) << "))";
                break;
            case UnaryOp::ACOSH:
                out << "acosh((" << print(op.getValue()) << "))";
                break;
            case UnaryOp::ATANH:
                out << "atanh((" << print(op.getValue()) << "))";
                break;
            case UnaryOp::LOG:
                out << "log((" << print(op.getValue()) << "))";
                break;
            case UnaryOp::EXP:
                out << "exp((" << print(op.getValue()) << "))";
                break;
            default:
                assert(0 && "Unsupported Operation!");
                break;
        }
        PRINT_END_COMMENT(out);
    }

    void visitBinaryOperator(const RamBinaryOperator& op, std::ostream& out) override {
        PRINT_BEGIN_COMMENT(out);
        switch (op.getOperator()) {
            // arithmetic
            case BinaryOp::ADD: {
                out << "(" << print(op.getLHS()) << ") + (" << print(op.getRHS()) << ")";
                break;
            }
            case BinaryOp::SUB: {
                out << "(" << print(op.getLHS()) << ") - (" << print(op.getRHS()) << ")";
                break;
            }
            case BinaryOp::MUL: {
                out << "(" << print(op.getLHS()) << ") * (" << print(op.getRHS()) << ")";
                break;
            }
            case BinaryOp::DIV: {
                out << "(" << print(op.getLHS()) << ") / (" << print(op.getRHS()) << ")";
                break;
            }
            case BinaryOp::EXP: {
                out << "(AstDomain)(std::pow((AstDomain)" << print(op.getLHS()) << ","
                    << "(AstDomain)" << print(op.getRHS()) << "))";
                break;
            }
            case BinaryOp::MOD: {
                out << "(" << print(op.getLHS()) << ") % (" << print(op.getRHS()) << ")";
                break;
            }
            case BinaryOp::BAND: {
                out << "(" << print(op.getLHS()) << ") & (" << print(op.getRHS()) << ")";
                break;
            }
            case BinaryOp::BOR: {
                out << "(" << print(op.getLHS()) << ") | (" << print(op.getRHS()) << ")";
                break;
            }
            case BinaryOp::BXOR: {
                out << "(" << print(op.getLHS()) << ") ^ (" << print(op.getRHS()) << ")";
                break;
            }
            case BinaryOp::LAND: {
                out << "(" << print(op.getLHS()) << ") && (" << print(op.getRHS()) << ")";
                break;
            }
            case BinaryOp::LOR: {
                out << "(" << print(op.getLHS()) << ") || (" << print(op.getRHS()) << ")";
                break;
            }
            case BinaryOp::MAX: {
                out << "(AstDomain)(std::max((AstDomain)" << print(op.getLHS()) << ","
                    << "(AstDomain)" << print(op.getRHS()) << "))";
                break;
            }
            case BinaryOp::MIN: {
                out << "(AstDomain)(std::min((AstDomain)" << print(op.getLHS()) << ","
                    << "(AstDomain)" << print(op.getRHS()) << "))";
                break;
            }

            // strings
            case BinaryOp::CAT: {
                out << "(RamDomain)symTable.lookup(";
                out << "(std::string(symTable.resolve((size_t)";
                out << print(op.getLHS());
                out << ")) + std::string(symTable.resolve((size_t)";
                out << print(op.getRHS());
                out << "))).c_str())";
                break;
            }
            default:
                assert(0 && "Unsupported Operation!");
        }
        PRINT_END_COMMENT(out);
    }

    void visitTernaryOperator(const RamTernaryOperator& op, std::ostream& out) override {
        PRINT_BEGIN_COMMENT(out);
        switch (op.getOperator()) {
            case TernaryOp::SUBSTR:
                out << "(RamDomain)symTable.lookup(";
                out << "(substr_wrapper(symTable.resolve((size_t)";
                out << print(op.getArg(0));
                out << "),(";
                out << print(op.getArg(1));
                out << "),(";
                out << print(op.getArg(2));
                out << ")).c_str()))";
                break;
            default:
                assert(0 && "Unsupported Operation!");
        }
        PRINT_END_COMMENT(out);
    }

    // -- records --

    void visitPack(const RamPack& pack, std::ostream& out) override {
        PRINT_BEGIN_COMMENT(out);
        out << "pack("
            << "ram::Tuple<RamDomain," << pack.getValues().size() << ">({" << join(pack.getValues(), ",", rec)
            << "})"
            << ")";
        PRINT_END_COMMENT(out);
    }

    // -- subroutine argument --

    void visitArgument(const RamArgument& arg, std::ostream& out) override {
        out << "(args)[" << arg.getArgNumber() << "]";
    }

    // -- subroutine return --

    void visitReturn(const RamReturn& ret, std::ostream& out) override {
        for (auto val : ret.getValues()) {
            if (val == nullptr) {
                out << "ret.push_back(0);\n";
                out << "err.push_back(true);\n";
            } else {
                out << "ret.push_back(" << print(val) << ");\n";
                out << "err.push_back(false);\n";
            }
        }
    }

    // -- safety net --

    void visitNode(const RamNode& node, std::ostream& /*out*/) override {
        std::cerr << "Unsupported node type: " << typeid(node).name() << "\n";
        assert(false && "Unsupported Node Type!");
    }

private:
    printer print(const RamNode& node) {
        return printer(*this, node);
    }

    printer print(const RamNode* node) {
        return print(*node);
    }
};

void genCode(std::ostream& out, const RamStatement& stmt) {
    // use printer
    CodeEmitter().visit(stmt, out);
}
}  // namespace

void Synthesiser::generateCode(
        const RamTranslationUnit& unit, std::ostream& os, const std::string& id) const {
    // ---------------------------------------------------------------
    //                      Auto-Index Generation
    // ---------------------------------------------------------------
    const SymbolTable& symTable = unit.getSymbolTable();
    const RamProgram& prog = unit.getP();
    IndexSetAnalysis* idxAnalysis = unit.getAnalysis<IndexSetAnalysis>();

    // ---------------------------------------------------------------
    //                      Code Generation
    // ---------------------------------------------------------------

    std::string classname = "Sf_" + id;

    // generate C++ program
    os << "#include \"souffle/CompiledSouffle.h\"\n";
    if (Global::config().has("provenance")) {
        os << "#include \"souffle/Explain.h\"\n";
        os << "#include <ncurses.h>\n";
    }
    os << "\n";
    os << "namespace souffle {\n";
    os << "using namespace ram;\n";

    // print wrapper for regex
    os << "class " << classname << " : public SouffleProgram {\n";
    os << "private:\n";
    os << "static inline bool regex_wrapper(const char *pattern, const char *text) {\n";
    os << "   bool result = false; \n";
    os << "   try { result = std::regex_match(text, std::regex(pattern)); } catch(...) { \n";
    os << "     std::cerr << \"warning: wrong pattern provided for match(\\\"\" << pattern << \"\\\",\\\"\" "
          "<< text << \"\\\")\\n\";\n}\n";
    os << "   return result;\n";
    os << "}\n";
    os << "static inline std::string substr_wrapper(const char *str, size_t idx, size_t len) {\n";
    os << "   std::string sub_str, result; \n";
    os << "   try { result = std::string(str).substr(idx,len); } catch(...) { \n";
    os << "     std::cerr << \"warning: wrong index position provided by substr(\\\"\";\n";
    os << "     std::cerr << str << \"\\\",\" << (int32_t)idx << \",\" << (int32_t)len << \") "
          "functor.\\n\";\n";
    os << "   } return result;\n";
    os << "}\n";

    if (Global::config().has("profile")) {
        os << "std::string profiling_fname;\n";
    }

    // declare symbol table
    os << "public:\n";
    os << "SymbolTable symTable;\n";

    // print relation definitions
    std::string initCons;      // initialization of constructor
    std::string deleteForNew;  // matching deletes for each new, used in the destructor
    std::string registerRel;   // registration of relations
    int relCtr = 0;
    std::string tempType;  // string to hold the type of the temporary relations
    visitDepthFirst(*(prog.getMain()), [&](const RamCreate& create) {

        // get some table details
        const auto& rel = create.getRelation();
        int arity = rel.getArity();
        const std::string& raw_name = rel.getName();
        const std::string& name = getRelationName(rel);

        // ensure that the type of the new knowledge is the same as that of the delta knowledge
        tempType = (rel.isTemp() && raw_name.find("@delta") != std::string::npos)
                           ? getRelationType(rel, rel.getArity(), idxAnalysis->getIndexes(rel))
                           : tempType;
        const std::string& type = (rel.isTemp()) ? tempType : getRelationType(rel, rel.getArity(),
                                                                      idxAnalysis->getIndexes(rel));

        // defining table
        os << "// -- Table: " << raw_name << "\n";
        os << type << "* " << name << ";\n";
        if (initCons.size() > 0) {
            initCons += ",\n";
        }
        initCons += name + "(new " + type + "())";
        deleteForNew += "delete " + name + ";\n";
        if ((rel.isInput() || rel.isComputed() || Global::config().has("provenance")) && !rel.isTemp()) {
            os << "souffle::RelationWrapper<";
            os << relCtr++ << ",";
            os << type << ",";
            os << "Tuple<RamDomain," << arity << ">,";
            os << arity << ",";
            os << (rel.isInput() ? "true" : "false") << ",";
            os << (rel.isComputed() ? "true" : "false");
            os << "> wrapper_" << name << ";\n";

            // construct types
            std::string tupleType = "std::array<const char *," + std::to_string(arity) + ">{";
            std::string tupleName = "std::array<const char *," + std::to_string(arity) + ">{";

            if (rel.getArity()) {
                tupleType += "\"" + rel.getArgTypeQualifier(0) + "\"";
                for (int i = 1; i < arity; i++) {
                    tupleType += ",\"" + rel.getArgTypeQualifier(i) + "\"";
                }

                tupleName += "\"" + rel.getArg(0) + "\"";
                for (int i = 1; i < arity; i++) {
                    tupleName += ",\"" + rel.getArg(i) + "\"";
                }
            }
            tupleType += "}";
            tupleName += "}";

            initCons += ",\nwrapper_" + name + "(" + "*" + name + ",symTable,\"" + raw_name + "\"," +
                        tupleType + "," + tupleName + ")";
            registerRel += "addRelation(\"" + raw_name + "\",&wrapper_" + name + "," +
                           std::to_string(rel.isInput()) + "," + std::to_string(rel.isOutput()) + ");\n";
        }
    });

    os << "public:\n";

    // -- constructor --

    os << classname;
    if (Global::config().has("profile")) {
        os << "(std::string pf=\"profile.log\") : profiling_fname(pf)";
        if (initCons.size() > 0) {
            os << ",\n" << initCons;
        }
    } else {
        os << "()";
        if (initCons.size() > 0) {
            os << " : " << initCons;
        }
    }
    os << "{\n";
    os << registerRel;

    if (symTable.size() > 0) {
        os << "// -- initialize symbol table --\n";
        os << "static const char *symbols[]={\n";
        for (size_t i = 0; i < symTable.size(); i++) {
            os << "\tR\"(" << symTable.resolve(i) << ")\",\n";
        }
        os << "};\n";
        os << "symTable.insert(symbols," << symTable.size() << ");\n";
        os << "\n";
    }

    os << "}\n";

    // -- destructor --

    os << "~" << classname << "() {\n";
    os << deleteForNew;
    os << "}\n";

    // -- run function --

    os << "private:\ntemplate <bool performIO> void runFunction(std::string inputDirectory = \".\", "
          "std::string outputDirectory = \".\") {\n";

    os << "SignalHandler::instance()->set();\n";

    // initialize counter
    os << "// -- initialize counter --\n";
    os << "std::atomic<RamDomain> ctr(0);\n\n";

    // set default threads (in embedded mode)
    if (std::stoi(Global::config().get("jobs")) > 0) {
        os << "#if defined(__EMBEDDED_SOUFFLE__) && defined(_OPENMP)\n";
        os << "omp_set_num_threads(" << std::stoi(Global::config().get("jobs")) << ");\n";
        os << "#endif\n\n";
    }

    // add actual program body
    os << "// -- query evaluation --\n";
    if (Global::config().has("profile")) {
        os << "std::ofstream profile(profiling_fname);\n";
<<<<<<< HEAD
        const std::string ext = fileExtension(Global::config().get("profile"));
        os << "profile << \"" << AstLogStatement::startDebug() << "\" << std::endl;\n";
        genCode(os, *(prog.getMain()), indices);
=======
        os << "profile << \"@start-debug\\n\";\n";
        genCode(os, *(prog.getMain()));
>>>>>>> a8c4bb9b
    } else {
        genCode(os, *(prog.getMain()));
    }
    // add code printing hint statistics
    os << "\n// -- relation hint statistics --\n";
    os << "if(isHintsProfilingEnabled()) {\n";
    os << "std::cout << \" -- Operation Hint Statistics --\\n\";\n";
    visitDepthFirst(*(prog.getMain()), [&](const RamCreate& create) {
        auto name = getRelationName(create.getRelation());
        os << "std::cout << \"Relation " << name << ":\\n\";\n";
        os << name << "->printHintStatistics(std::cout,\"  \");\n";
        os << "std::cout << \"\\n\";\n";
    });
    os << "}\n";

    os << "SignalHandler::instance()->reset();\n";

    os << "}\n";  // end of runFunction() method

    // add methods to run with and without performing IO (mainly for the interface)
    os << "public:\nvoid run() { runFunction<false>(); }\n";
    os << "public:\nvoid runAll(std::string inputDirectory = \".\", std::string outputDirectory = \".\") { "
          "runFunction<true>(inputDirectory, outputDirectory); }\n";

    // issue printAll method
    os << "public:\n";
    os << "void printAll(std::string outputDirectory = \".\") {\n";
    visitDepthFirst(*(prog.getMain()), [&](const RamStatement& node) {
        if (auto store = dynamic_cast<const RamStore*>(&node)) {
            for (IODirectives ioDirectives : store->getIODirectives()) {
                os << "try {";
                os << "std::map<std::string, std::string> directiveMap(" << ioDirectives << ");\n";
                os << "if (!outputDirectory.empty() && directiveMap[\"IO\"] == \"file\" && ";
                os << "directiveMap[\"filename\"].front() != '/') {";
                os << "directiveMap[\"filename\"] = outputDirectory + \"/\" + directiveMap[\"filename\"];";
                os << "}\n";
                os << "IODirectives ioDirectives(directiveMap);\n";
                os << "IOSystem::getInstance().getWriter(";
                os << "SymbolMask({" << store->getRelation().getSymbolMask() << "})";
                os << ", symTable, ioDirectives, " << Global::config().has("provenance");
                os << ")->writeAll(*" << getRelationName(store->getRelation()) << ");\n";

                os << "} catch (std::exception& e) {std::cerr << e.what();exit(1);}\n";
            }
        } else if (auto print = dynamic_cast<const RamPrintSize*>(&node)) {
            os << "{ auto lease = getOutputLock().acquire(); \n";
            os << "(void)lease;\n";
            os << "std::cout << R\"(" << print->getMessage() << ")\" <<  ";
            os << getRelationName(print->getRelation()) << "->"
               << "size() << std::endl;\n";
            os << "}";
        }
    });
    os << "}\n";  // end of printAll() method

    // issue loadAll method
    os << "public:\n";
    os << "void loadAll(std::string inputDirectory = \".\") {\n";
    visitDepthFirst(*(prog.getMain()), [&](const RamLoad& load) {
        // get some table details
        os << "try {";
        os << "std::map<std::string, std::string> directiveMap(";
        os << load.getIODirectives() << ");\n";
        os << "if (!inputDirectory.empty() && directiveMap[\"IO\"] == \"file\" && ";
        os << "directiveMap[\"filename\"].front() != '/') {";
        os << "directiveMap[\"filename\"] = inputDirectory + \"/\" + directiveMap[\"filename\"];";
        os << "}\n";
        os << "IODirectives ioDirectives(directiveMap);\n";
        os << "IOSystem::getInstance().getReader(";
        os << "SymbolMask({" << load.getRelation().getSymbolMask() << "})";
        os << ", symTable, ioDirectives";
        os << ", " << Global::config().has("provenance");
        os << ")->readAll(*" << getRelationName(load.getRelation());
        os << ");\n";
        os << "} catch (std::exception& e) {std::cerr << e.what();exit(1);}\n";
    });
    os << "}\n";  // end of loadAll() method

    // issue dump methods
    auto dumpRelation = [&](const std::string& name, const SymbolMask& mask, size_t arity) {
        auto relName = name;

        os << "try {";
        os << "IODirectives ioDirectives;\n";
        os << "ioDirectives.setIOType(\"stdout\");\n";
        os << "ioDirectives.setRelationName(\"" << name << "\");\n";
        os << "IOSystem::getInstance().getWriter(";
        os << "SymbolMask({" << mask << "})";
        os << ", symTable, ioDirectives, " << Global::config().has("provenance");
        os << ")->writeAll(*" << relName << ");\n";
        os << "} catch (std::exception& e) {std::cerr << e.what();exit(1);}\n";
    };

    // dump inputs
    os << "public:\n";
    os << "void dumpInputs(std::ostream& out = std::cout) {\n";
    visitDepthFirst(*(prog.getMain()), [&](const RamLoad& load) {
        auto& name = getRelationName(load.getRelation());
        auto& mask = load.getRelation().getSymbolMask();
        size_t arity = load.getRelation().getArity();
        dumpRelation(name, mask, arity);
    });
    os << "}\n";  // end of dumpInputs() method

    // dump outputs
    os << "public:\n";
    os << "void dumpOutputs(std::ostream& out = std::cout) {\n";
    visitDepthFirst(*(prog.getMain()), [&](const RamStore& store) {
        auto& name = getRelationName(store.getRelation());
        auto& mask = store.getRelation().getSymbolMask();
        size_t arity = store.getRelation().getArity();
        dumpRelation(name, mask, arity);
    });
    os << "}\n";  // end of dumpOutputs() method

    os << "public:\n";
    os << "const SymbolTable &getSymbolTable() const {\n";
    os << "return symTable;\n";
    os << "}\n";  // end of getSymbolTable() method

    // TODO: generate code for subroutines
    if (Global::config().has("provenance")) {
        // generate subroutine adapter
        os << "void executeSubroutine(std::string name, const std::vector<RamDomain>& args, "
              "std::vector<RamDomain>& ret, std::vector<bool>& err) override {\n";

        // subroutine number
        size_t subroutineNum = 0;
        for (auto& sub : prog.getSubroutines()) {
            os << "if (name == \"" << sub.first << "\") {\n"
               << "subproof_" << subroutineNum
               << "(args, ret, err);\n"  // subproof_i to deal with special characters in relation names
               << "}\n";
            subroutineNum++;
        }
        os << "}\n";  // end of executeSubroutine

        // generate method for each subroutine
        subroutineNum = 0;
        for (auto& sub : prog.getSubroutines()) {
            // method header
            os << "void "
               << "subproof_" << subroutineNum << "(const std::vector<RamDomain>& args, "
                                                  "std::vector<RamDomain>& ret, std::vector<bool>& err) {\n";

            // generate code for body
            genCode(os, *sub.second);

            os << "return;\n";
            os << "}\n";  // end of subroutine
            subroutineNum++;
        }
    }

    os << "};\n";  // end of class declaration

    // hidden hooks
    os << "SouffleProgram *newInstance_" << id << "(){return new " << classname << ";}\n";
    os << "SymbolTable *getST_" << id << "(SouffleProgram *p){return &reinterpret_cast<" << classname
       << "*>(p)->symTable;}\n";

    os << "#ifdef __EMBEDDED_SOUFFLE__\n";
    os << "class factory_" << classname << ": public souffle::ProgramFactory {\n";
    os << "SouffleProgram *newInstance() {\n";
    os << "return new " << classname << "();\n";
    os << "};\n";
    os << "public:\n";
    os << "factory_" << classname << "() : ProgramFactory(\"" << id << "\"){}\n";
    os << "};\n";
    os << "static factory_" << classname << " __factory_" << classname << "_instance;\n";
    os << "}\n";
    os << "#else\n";
    os << "}\n";
    os << "int main(int argc, char** argv)\n{\n";
    os << "try{\n";

    // parse arguments
    os << "souffle::CmdOptions opt(";
    os << "R\"(" << Global::config().get("") << ")\",\n";
    os << "R\"(.)\",\n";
    os << "R\"(.)\",\n";
    if (Global::config().has("profile")) {
        os << "true,\n";
        os << "R\"(" << Global::config().get("profile") << ")\",\n";
    } else {
        os << "false,\n";
        os << "R\"()\",\n";
    }
    os << std::stoi(Global::config().get("jobs")) << "\n";
    os << ");\n";

    os << "if (!opt.parse(argc,argv)) return 1;\n";

    os << "#if defined(_OPENMP) \n";
    os << "omp_set_nested(true);\n";
    os << "#endif\n";

    os << "souffle::";
    if (Global::config().has("profile")) {
        os << classname + " obj(opt.getProfileName());\n";
    } else {
        os << classname + " obj;\n";
    }

    os << "obj.runAll(opt.getInputFileDir(), opt.getOutputFileDir());\n";
    if (Global::config().get("provenance") == "1") {
        os << "explain(obj, true, false);\n";
    } else if (Global::config().get("provenance") == "2") {
        os << "explain(obj, true, true);\n";
    }

    os << "return 0;\n";
    os << "} catch(std::exception &e) { souffle::SignalHandler::instance()->error(e.what());}\n";
    os << "}\n";
    os << "#endif\n";
}
}  // end of namespace souffle<|MERGE_RESOLUTION|>--- conflicted
+++ resolved
@@ -47,1400 +47,1394 @@
 
 namespace souffle {
 
-/**
- * A singleton which provides a mapping from strings to unique valid CPP identifiers.
- */
-class CPPIdentifierMap {
-public:
     /**
-     * Obtains the singleton instance.
+     * A singleton which provides a mapping from strings to unique valid CPP identifiers.
      */
-    static CPPIdentifierMap& getInstance() {
-        if (instance == nullptr) {
-            instance = new CPPIdentifierMap();
+    class CPPIdentifierMap {
+        public:
+            /**
+             * Obtains the singleton instance.
+             */
+            static CPPIdentifierMap& getInstance() {
+                if (instance == nullptr) {
+                    instance = new CPPIdentifierMap();
+                }
+                return *instance;
+            }
+
+            /**
+             * Given a string, returns its corresponding unique valid identifier;
+             */
+            static std::string getIdentifier(const std::string& name) {
+                return getInstance().identifier(name);
+            }
+
+            ~CPPIdentifierMap() = default;
+
+        private:
+            CPPIdentifierMap() {}
+
+            static CPPIdentifierMap* instance;
+
+            /**
+             * Instance method for getIdentifier above.
+             */
+            const std::string identifier(const std::string& name) {
+                auto it = identifiers.find(name);
+                if (it != identifiers.end()) {
+                    return it->second;
+                }
+                // strip leading numbers
+                unsigned int i;
+                for (i = 0; i < name.length(); ++i) {
+                    if (isalnum(name.at(i)) || name.at(i) == '_') {
+                        break;
+                    }
+                }
+                std::string id;
+                for (auto ch : std::to_string(identifiers.size() + 1) + '_' + name.substr(i)) {
+                    // alphanumeric characters are allowed
+                    if (isalnum(ch)) {
+                        id += ch;
+                    }
+                    // all other characters are replaced by an underscore, except when
+                    // the previous character was an underscore as double underscores
+                    // in identifiers are reserved by the standard
+                    else if (id.size() == 0 || id.back() != '_') {
+                        id += '_';
+                    }
+                }
+                // most compilers have a limit of 2048 characters (if they have a limit at all) for
+                // identifiers; we use half of that for safety
+                id = id.substr(0, 1024);
+                identifiers.insert(std::make_pair(name, id));
+                return id;
+            }
+
+            // The map of identifiers.
+            std::map<const std::string, const std::string> identifiers;
+    };
+
+    // See the CPPIdentifierMap, (it is a singleton class).
+    CPPIdentifierMap* CPPIdentifierMap::instance = nullptr;
+
+    namespace {
+
+        static const char ENV_NO_INDEX[] = "SOUFFLE_USE_NO_INDEX";
+
+        bool useNoIndex() {
+            static bool flag = std::getenv(ENV_NO_INDEX);
+            static bool first = true;
+            if (first && flag) {
+                std::cout << "WARNING: indexes are ignored!\n";
+                first = false;
+            }
+            return flag;
         }
-        return *instance;
-    }
-
-    /**
-     * Given a string, returns its corresponding unique valid identifier;
-     */
-    static std::string getIdentifier(const std::string& name) {
-        return getInstance().identifier(name);
-    }
-
-    ~CPPIdentifierMap() = default;
-
-private:
-    CPPIdentifierMap() {}
-
-    static CPPIdentifierMap* instance;
-
-    /**
-     * Instance method for getIdentifier above.
-     */
-    const std::string identifier(const std::string& name) {
-        auto it = identifiers.find(name);
-        if (it != identifiers.end()) {
-            return it->second;
+
+        // Static wrapper to get relation names without going directly though the CPPIdentifierMap.
+        static const std::string getRelationName(const RamRelation& rel) {
+            return "rel_" + CPPIdentifierMap::getIdentifier(rel.getName());
         }
-        // strip leading numbers
-        unsigned int i;
-        for (i = 0; i < name.length(); ++i) {
-            if (isalnum(name.at(i)) || name.at(i) == '_') {
-                break;
-            }
+
+        // Static wrapper to get op context names without going directly though the CPPIdentifierMap.
+        static const std::string getOpContextName(const RamRelation& rel) {
+            return getRelationName(rel) + "_op_ctxt";
         }
-        std::string id;
-        for (auto ch : std::to_string(identifiers.size() + 1) + '_' + name.substr(i)) {
-            // alphanumeric characters are allowed
-            if (isalnum(ch)) {
-                id += ch;
-            }
-            // all other characters are replaced by an underscore, except when
-            // the previous character was an underscore as double underscores
-            // in identifiers are reserved by the standard
-            else if (id.size() == 0 || id.back() != '_') {
-                id += '_';
-            }
+
+        std::string getRelationType(const RamRelation& rel, std::size_t arity, const IndexSet& indexes) {
+            std::stringstream res;
+            res << "ram::Relation";
+            res << "<";
+
+            if (rel.isBTree()) {
+                res << "BTree,";
+            } else if (rel.isHashmap()) {
+                res << "Hashmap,";
+            } else if (rel.isBrie()) {
+                res << "Brie,";
+            } else if (rel.isEqRel()) {
+                res << "EqRel,";
+            } else {
+                auto data_structure = Global::config().get("data-structure");
+                if (data_structure == "btree") {
+                    res << "BTree,";
+                } else if (data_structure == "hashmap") {
+                    res << "Hashmap,";
+                } else if (data_structure == "brie") {
+                    res << "Brie,";
+                } else if (data_structure == "eqrel") {
+                    res << "Eqrel,";
+                } else {
+                    res << "Auto,";
+                }
+            }
+
+            res << arity;
+            if (!useNoIndex()) {
+                for (auto& cur : indexes.getAllOrders()) {
+                    res << ", ram::index<";
+                    res << join(cur, ",");
+                    res << ">";
+                }
+            }
+            res << ">";
+            return res.str();
         }
-        // most compilers have a limit of 2048 characters (if they have a limit at all) for
-        // identifiers; we use half of that for safety
-        id = id.substr(0, 1024);
-        identifiers.insert(std::make_pair(name, id));
-        return id;
-    }
-
-    // The map of identifiers.
-    std::map<const std::string, const std::string> identifiers;
-};
-
-// See the CPPIdentifierMap, (it is a singleton class).
-CPPIdentifierMap* CPPIdentifierMap::instance = nullptr;
-
-namespace {
-
-static const char ENV_NO_INDEX[] = "SOUFFLE_USE_NO_INDEX";
-
-bool useNoIndex() {
-    static bool flag = std::getenv(ENV_NO_INDEX);
-    static bool first = true;
-    if (first && flag) {
-        std::cout << "WARNING: indexes are ignored!\n";
-        first = false;
-    }
-    return flag;
-}
-
-// Static wrapper to get relation names without going directly though the CPPIdentifierMap.
-static const std::string getRelationName(const RamRelation& rel) {
-    return "rel_" + CPPIdentifierMap::getIdentifier(rel.getName());
-}
-
-// Static wrapper to get op context names without going directly though the CPPIdentifierMap.
-static const std::string getOpContextName(const RamRelation& rel) {
-    return getRelationName(rel) + "_op_ctxt";
-}
-
-std::string getRelationType(const RamRelation& rel, std::size_t arity, const IndexSet& indexes) {
-    std::stringstream res;
-    res << "ram::Relation";
-    res << "<";
-
-    if (rel.isBTree()) {
-        res << "BTree,";
-    } else if (rel.isHashmap()) {
-        res << "Hashmap,";
-    } else if (rel.isBrie()) {
-        res << "Brie,";
-    } else if (rel.isEqRel()) {
-        res << "EqRel,";
-    } else {
-        auto data_structure = Global::config().get("data-structure");
-        if (data_structure == "btree") {
-            res << "BTree,";
-        } else if (data_structure == "hashmap") {
-            res << "Hashmap,";
-        } else if (data_structure == "brie") {
-            res << "Brie,";
-        } else if (data_structure == "eqrel") {
-            res << "Eqrel,";
-        } else {
-            res << "Auto,";
+
+        std::string toIndex(SearchColumns key) {
+            std::stringstream tmp;
+            tmp << "<";
+            int i = 0;
+            while (key != 0) {
+                if (key % 2) {
+                    tmp << i;
+                    if (key > 1) {
+                        tmp << ",";
+                    }
+                }
+                key >>= 1;
+                i++;
+            }
+
+            tmp << ">";
+            return tmp.str();
         }
-    }
-
-    res << arity;
-    if (!useNoIndex()) {
-        for (auto& cur : indexes.getAllOrders()) {
-            res << ", ram::index<";
-            res << join(cur, ",");
-            res << ">";
+
+        std::set<RamRelation> getReferencedRelations(const RamOperation& op) {
+            std::set<RamRelation> res;
+            visitDepthFirst(op, [&](const RamNode& node) {
+                    if (auto scan = dynamic_cast<const RamScan*>(&node)) {
+                    res.insert(scan->getRelation());
+                    } else if (auto agg = dynamic_cast<const RamAggregate*>(&node)) {
+                    res.insert(agg->getRelation());
+                    } else if (auto notExist = dynamic_cast<const RamNotExists*>(&node)) {
+                    res.insert(notExist->getRelation());
+                    } else if (auto project = dynamic_cast<const RamProject*>(&node)) {
+                    res.insert(project->getRelation());
+                    if (project->hasFilter()) {
+                    res.insert(project->getFilter());
+                    }
+                    }
+                    });
+            return res;
         }
-    }
-    res << ">";
-    return res.str();
-}
-
-std::string toIndex(SearchColumns key) {
-    std::stringstream tmp;
-    tmp << "<";
-    int i = 0;
-    while (key != 0) {
-        if (key % 2) {
-            tmp << i;
-            if (key > 1) {
-                tmp << ",";
-            }
-        }
-        key >>= 1;
-        i++;
-    }
-
-    tmp << ">";
-    return tmp.str();
-}
-
-std::set<RamRelation> getReferencedRelations(const RamOperation& op) {
-    std::set<RamRelation> res;
-    visitDepthFirst(op, [&](const RamNode& node) {
-        if (auto scan = dynamic_cast<const RamScan*>(&node)) {
-            res.insert(scan->getRelation());
-        } else if (auto agg = dynamic_cast<const RamAggregate*>(&node)) {
-            res.insert(agg->getRelation());
-        } else if (auto notExist = dynamic_cast<const RamNotExists*>(&node)) {
-            res.insert(notExist->getRelation());
-        } else if (auto project = dynamic_cast<const RamProject*>(&node)) {
-            res.insert(project->getRelation());
-            if (project->hasFilter()) {
-                res.insert(project->getFilter());
-            }
-        }
-    });
-    return res;
-}
-
-class CodeEmitter : public RamVisitor<void, std::ostream&> {
-// macros to add comments to generated code for debugging
+
+        class CodeEmitter : public RamVisitor<void, std::ostream&> {
+            // macros to add comments to generated code for debugging
 #ifndef PRINT_BEGIN_COMMENT
 #define PRINT_BEGIN_COMMENT(os)                                                  \
-    if (Global::config().has("debug-report") || Global::config().has("verbose")) \
-    os << "/* BEGIN " << __FUNCTION__ << " @" << __FILE__ << ":" << __LINE__ << " */\n"
+            if (Global::config().has("debug-report") || Global::config().has("verbose")) \
+            os << "/* BEGIN " << __FUNCTION__ << " @" << __FILE__ << ":" << __LINE__ << " */\n"
 #endif
 
 #ifndef PRINT_END_COMMENT
 #define PRINT_END_COMMENT(os)                                                    \
-    if (Global::config().has("debug-report") || Global::config().has("verbose")) \
-    os << "/* END " << __FUNCTION__ << " @" << __FILE__ << ":" << __LINE__ << " */\n"
+            if (Global::config().has("debug-report") || Global::config().has("verbose")) \
+            os << "/* END " << __FUNCTION__ << " @" << __FILE__ << ":" << __LINE__ << " */\n"
 #endif
 
-    std::function<void(std::ostream&, const RamNode*)> rec;
-
-    struct printer {
-        CodeEmitter& p;
-        const RamNode& node;
-
-        printer(CodeEmitter& p, const RamNode& n) : p(p), node(n) {}
-
-        printer(const printer& other) = default;
-
-        friend std::ostream& operator<<(std::ostream& out, const printer& p) {
-            p.p.visit(p.node, out);
-            return out;
-        }
-    };
-
-public:
-    CodeEmitter() {
-        rec = [&](std::ostream& out, const RamNode* node) { this->visit(*node, out); };
-    }
-
-    // -- relation statements --
-
-    void visitCreate(const RamCreate& /*create*/, std::ostream& out) override {
-        PRINT_BEGIN_COMMENT(out);
-        PRINT_END_COMMENT(out);
-    }
-
-    void visitFact(const RamFact& fact, std::ostream& out) override {
-        PRINT_BEGIN_COMMENT(out);
-        out << getRelationName(fact.getRelation()) << "->"
-            << "insert(" << join(fact.getValues(), ",", rec) << ");\n";
-        PRINT_END_COMMENT(out);
-    }
-
-    void visitLoad(const RamLoad& load, std::ostream& out) override {
-        PRINT_BEGIN_COMMENT(out);
-        out << "if (performIO) {\n";
-        // get some table details
-        out << "try {";
-        out << "std::map<std::string, std::string> directiveMap(";
-        out << load.getIODirectives() << ");\n";
-        out << "if (!inputDirectory.empty() && directiveMap[\"IO\"] == \"file\" && ";
-        out << "directiveMap[\"filename\"].front() != '/') {";
-        out << "directiveMap[\"filename\"] = inputDirectory + \"/\" + directiveMap[\"filename\"];";
-        out << "}\n";
-        out << "IODirectives ioDirectives(directiveMap);\n";
-        out << "IOSystem::getInstance().getReader(";
-        out << "SymbolMask({" << load.getRelation().getSymbolMask() << "})";
-        out << ", symTable, ioDirectives";
-        out << ", " << Global::config().has("provenance");
-        out << ")->readAll(*" << getRelationName(load.getRelation());
-        out << ");\n";
-        out << "} catch (std::exception& e) {std::cerr << e.what();exit(1);}\n";
-        out << "}\n";
-        PRINT_END_COMMENT(out);
-    }
-
-    void visitStore(const RamStore& store, std::ostream& out) override {
-        PRINT_BEGIN_COMMENT(out);
-        out << "if (performIO) {\n";
-        for (IODirectives ioDirectives : store.getIODirectives()) {
-            out << "try {";
-            out << "std::map<std::string, std::string> directiveMap(" << ioDirectives << ");\n";
-            out << "if (!outputDirectory.empty() && directiveMap[\"IO\"] == \"file\" && ";
-            out << "directiveMap[\"filename\"].front() != '/') {";
-            out << "directiveMap[\"filename\"] = outputDirectory + \"/\" + directiveMap[\"filename\"];";
-            out << "}\n";
-            out << "IODirectives ioDirectives(directiveMap);\n";
-            out << "IOSystem::getInstance().getWriter(";
-            out << "SymbolMask({" << store.getRelation().getSymbolMask() << "})";
-            out << ", symTable, ioDirectives";
-            out << ", " << Global::config().has("provenance");
-            out << ")->writeAll(*" << getRelationName(store.getRelation()) << ");\n";
-            out << "} catch (std::exception& e) {std::cerr << e.what();exit(1);}\n";
-        }
-        out << "}\n";
-        PRINT_END_COMMENT(out);
-    }
-
-    void visitInsert(const RamInsert& insert, std::ostream& out) override {
-        PRINT_BEGIN_COMMENT(out);
-        // enclose operation with a check for an empty relation
-        std::set<RamRelation> input_relations;
-        visitDepthFirst(insert, [&](const RamScan& scan) { input_relations.insert(scan.getRelation()); });
-        if (!input_relations.empty()) {
-            out << "if (" << join(input_relations, "&&", [&](std::ostream& out, const RamRelation& rel) {
-                out << "!" << getRelationName(rel) << "->"
-                    << "empty()";
-            }) << ") ";
-        }
-
-        // outline each search operation to improve compilation time
-        // Disabled to work around issue #345 with clang 3.7-3.9 & omp.
-        // out << "[&]()";
-
-        // enclose operation in its own scope
-        out << "{\n";
-
-        // create proof counters
-        if (Global::config().has("profile")) {
-            out << "std::atomic<uint64_t> num_failed_proofs(0);\n";
-        }
-
-        // check whether loop nest can be parallelized
-        bool parallel = false;
-        if (const RamScan* scan = dynamic_cast<const RamScan*>(&insert.getOperation())) {
-            // if it is a full scan
-            if (scan->getRangeQueryColumns() == 0 && !scan->isPureExistenceCheck()) {
-                // yes it can!
-                parallel = true;
-
-                // partition outermost relation
-                out << "auto part = " << getRelationName(scan->getRelation()) << "->"
-                    << "partition();\n";
-
-                // build a parallel block around this loop nest
-                out << "PARALLEL_START;\n";
-            }
-        }
-
-        // add local counters
-        if (Global::config().has("profile")) {
-            out << "uint64_t private_num_failed_proofs = 0;\n";
-        }
-
-        // create operation contexts for this operation
-        for (const RamRelation& rel : getReferencedRelations(insert.getOperation())) {
-            // TODO (#467): this causes bugs for subprogram compilation for record types if artificial
-            // dependencies are introduces in the precedence graph
-            out << "CREATE_OP_CONTEXT(" << getOpContextName(rel) << "," << getRelationName(rel) << "->"
-                << "createContext());\n";
-        }
-
-        out << print(insert.getOperation());
-
-        // aggregate proof counters
-        if (Global::config().has("profile")) {
-            out << "num_failed_proofs += private_num_failed_proofs;\n";
-        }
-
-        if (parallel) {
-            out << "PARALLEL_END;\n";  // end parallel
-
-            // aggregate proof counters
-        }
-        if (Global::config().has("profile")) {
-            // TODO: this should be moved to AstTranslator, as all other such logging is done there
-
-            // get target relation
-            const RamRelation* rel = nullptr;
-            visitDepthFirst(insert, [&](const RamProject& project) { rel = &project.getRelation(); });
-
-            // build log message
-            auto& clause = insert.getOrigin();
-            std::string clauseText = toString(clause);
-            replace(clauseText.begin(), clauseText.end(), '"', '\'');
-            replace(clauseText.begin(), clauseText.end(), '\n', ' ');
-
-            // print log entry
-            out << "{ auto lease = getOutputLock().acquire(); ";
-            out << "(void)lease;\n";
-            out << "profile << R\"(";
-            out << AstLogStatement::pProofCounter(rel->getName(), clause.getSrcLoc(), clauseText);
-            out << ")\" << num_failed_proofs << ";
-            if (fileExtension(Global::config().get("profile")) == "json") {
-                out << "\"},\" << ";
-            }
-            out << "std::endl;\n";
-            out << "}";
-        }
-
-        out << "}\n";  // end lambda
-        // out << "();";  // call lambda
-        PRINT_END_COMMENT(out);
-    }
-
-    void visitMerge(const RamMerge& merge, std::ostream& out) override {
-        PRINT_BEGIN_COMMENT(out);
-        if (merge.getTargetRelation().isEqRel()) {
-            out << getRelationName(merge.getSourceRelation()) << "->"
-                << "extend("
-                << "*" << getRelationName(merge.getTargetRelation()) << ");\n";
-        }
-        out << getRelationName(merge.getTargetRelation()) << "->"
-            << "insertAll("
-            << "*" << getRelationName(merge.getSourceRelation()) << ");\n";
-        PRINT_END_COMMENT(out);
-    }
-
-    void visitClear(const RamClear& clear, std::ostream& out) override {
-        PRINT_BEGIN_COMMENT(out);
-        out << getRelationName(clear.getRelation()) << "->"
-            << "purge();\n";
-        PRINT_END_COMMENT(out);
-    }
-
-    void visitDrop(const RamDrop& drop, std::ostream& out) override {
-        PRINT_BEGIN_COMMENT(out);
-        out << "if (!isHintsProfilingEnabled() && (performIO || " << drop.getRelation().isTemp() << ")) ";
-        out << getRelationName(drop.getRelation()) << "->"
-            << "purge();\n";
-        PRINT_END_COMMENT(out);
-    }
-
-    void visitPrintSize(const RamPrintSize& print, std::ostream& out) override {
-        PRINT_BEGIN_COMMENT(out);
-        out << "if (performIO) {\n";
-        out << "{ auto lease = getOutputLock().acquire(); \n";
-        out << "(void)lease;\n";
-        out << "std::cout << R\"(" << print.getMessage() << ")\" <<  ";
-        out << getRelationName(print.getRelation()) << "->"
-            << "size() << std::endl;\n";
-        out << "}";
-        out << "}\n";
-        PRINT_END_COMMENT(out);
-    }
-
-    void visitLogSize(const RamLogSize& print, std::ostream& out) override {
-        PRINT_BEGIN_COMMENT(out);
-        const std::string ext = fileExtension(Global::config().get("profile"));
-        out << "{ auto lease = getOutputLock().acquire(); \n";
-        out << "(void)lease;\n";
-        out << "profile << R\"(" << print.getMessage() << ")\" << ";
-        out << getRelationName(print.getRelation()) << "->size() << ";
-        if (ext == "json") {
-            out << "\"},\" << ";
-        }
-        out << "std::endl;\n";
-        out << "}";
-        PRINT_END_COMMENT(out);
-    }
-
-    // -- control flow statements --
-
-    void visitSequence(const RamSequence& seq, std::ostream& out) override {
-        PRINT_BEGIN_COMMENT(out);
-        for (const auto& cur : seq.getStatements()) {
-            out << print(cur);
-        }
-        PRINT_END_COMMENT(out);
-    }
-
-    void visitParallel(const RamParallel& parallel, std::ostream& out) override {
-        PRINT_BEGIN_COMMENT(out);
-        auto stmts = parallel.getStatements();
-
-        // special handling cases
-        if (stmts.empty()) {
-            return;
-            PRINT_END_COMMENT(out);
-        }
-
-        // a single statement => save the overhead
-        if (stmts.size() == 1) {
-            out << print(stmts[0]);
-            return;
-            PRINT_END_COMMENT(out);
-        }
-
-        // more than one => parallel sections
-
-        // start parallel section
-        out << "SECTIONS_START;\n";
-
-        // put each thread in another section
-        for (const auto& cur : stmts) {
-            out << "SECTION_START;\n";
-            out << print(cur);
-            out << "SECTION_END\n";
-        }
-
-        // done
-        out << "SECTIONS_END;\n";
-        PRINT_END_COMMENT(out);
-    }
-
-    void visitLoop(const RamLoop& loop, std::ostream& out) override {
-        PRINT_BEGIN_COMMENT(out);
-        out << "for(;;) {\n" << print(loop.getBody()) << "}\n";
-        PRINT_END_COMMENT(out);
-    }
-
-    void visitSwap(const RamSwap& swap, std::ostream& out) override {
-        PRINT_BEGIN_COMMENT(out);
-        const std::string tempKnowledge = "rel_0";
-        const std::string& deltaKnowledge = getRelationName(swap.getFirstRelation());
-        const std::string& newKnowledge = getRelationName(swap.getSecondRelation());
-
-        // perform a triangular swap of pointers
-        out << "{\nauto " << tempKnowledge << " = " << deltaKnowledge << ";\n"
-            << deltaKnowledge << " = " << newKnowledge << ";\n"
-            << newKnowledge << " = " << tempKnowledge << ";\n"
-            << "}\n";
-        PRINT_END_COMMENT(out);
-    }
-
-    void visitExit(const RamExit& exit, std::ostream& out) override {
-        PRINT_BEGIN_COMMENT(out);
-        out << "if(" << print(exit.getCondition()) << ") break;\n";
-        PRINT_END_COMMENT(out);
-    }
-
-    void visitLogTimer(const RamLogTimer& timer, std::ostream& out) override {
-        PRINT_BEGIN_COMMENT(out);
-        // create local scope for name resolution
-        out << "{\n";
-
-        const std::string ext = fileExtension(Global::config().get("profile"));
-
-        // create local timer
-        out << "\tLogger logger(R\"(" << timer.getMessage() << ")\",profile, \"" << ext << "\");\n";
-
-        // insert statement to be measured
-        visit(timer.getStatement(), out);
-
-        // done
-        out << "}\n";
-        PRINT_END_COMMENT(out);
-    }
-
-    void visitDebugInfo(const RamDebugInfo& dbg, std::ostream& out) override {
-        PRINT_BEGIN_COMMENT(out);
-        out << "SignalHandler::instance()->setMsg(R\"_(";
-        out << dbg.getMessage();
-        out << ")_\");\n";
-
-        // insert statements of the rule
-        visit(dbg.getStatement(), out);
-        PRINT_END_COMMENT(out);
-    }
-
-    // -- operations --
-
-    void visitSearch(const RamSearch& search, std::ostream& out) override {
-        PRINT_BEGIN_COMMENT(out);
-        auto condition = search.getCondition();
-        if (condition) {
-            out << "if( " << print(condition) << ") {\n" << print(search.getNestedOperation()) << "}\n";
-            if (Global::config().has("profile")) {
-                out << " else { ++private_num_failed_proofs; }";
-            }
-        } else {
-            out << print(search.getNestedOperation());
-        }
-        PRINT_END_COMMENT(out);
-    }
-
-    void visitScan(const RamScan& scan, std::ostream& out) override {
-        PRINT_BEGIN_COMMENT(out);
-        // get relation name
-        const auto& rel = scan.getRelation();
-        auto relName = getRelationName(rel);
-        auto ctxName = "READ_OP_CONTEXT(" + getOpContextName(rel) + ")";
-        auto level = scan.getLevel();
-
-        // if this search is a full scan
-        if (scan.getRangeQueryColumns() == 0) {
-            if (scan.isPureExistenceCheck()) {
-                out << "if(!" << relName << "->"
-                    << "empty()) {\n";
+            std::function<void(std::ostream&, const RamNode*)> rec;
+
+            struct printer {
+                CodeEmitter& p;
+                const RamNode& node;
+
+                printer(CodeEmitter& p, const RamNode& n) : p(p), node(n) {}
+
+                printer(const printer& other) = default;
+
+                friend std::ostream& operator<<(std::ostream& out, const printer& p) {
+                    p.p.visit(p.node, out);
+                    return out;
+                }
+            };
+
+            public:
+            CodeEmitter() {
+                rec = [&](std::ostream& out, const RamNode* node) { this->visit(*node, out); };
+            }
+
+            // -- relation statements --
+
+            void visitCreate(const RamCreate& /*create*/, std::ostream& out) override {
+                PRINT_BEGIN_COMMENT(out);
+                PRINT_END_COMMENT(out);
+            }
+
+            void visitFact(const RamFact& fact, std::ostream& out) override {
+                PRINT_BEGIN_COMMENT(out);
+                out << getRelationName(fact.getRelation()) << "->"
+                    << "insert(" << join(fact.getValues(), ",", rec) << ");\n";
+                PRINT_END_COMMENT(out);
+            }
+
+            void visitLoad(const RamLoad& load, std::ostream& out) override {
+                PRINT_BEGIN_COMMENT(out);
+                out << "if (performIO) {\n";
+                // get some table details
+                out << "try {";
+                out << "std::map<std::string, std::string> directiveMap(";
+                out << load.getIODirectives() << ");\n";
+                out << "if (!inputDirectory.empty() && directiveMap[\"IO\"] == \"file\" && ";
+                out << "directiveMap[\"filename\"].front() != '/') {";
+                out << "directiveMap[\"filename\"] = inputDirectory + \"/\" + directiveMap[\"filename\"];";
+                out << "}\n";
+                out << "IODirectives ioDirectives(directiveMap);\n";
+                out << "IOSystem::getInstance().getReader(";
+                out << "SymbolMask({" << load.getRelation().getSymbolMask() << "})";
+                out << ", symTable, ioDirectives";
+                out << ", " << Global::config().has("provenance");
+                out << ")->readAll(*" << getRelationName(load.getRelation());
+                out << ");\n";
+                out << "} catch (std::exception& e) {std::cerr << e.what();exit(1);}\n";
+                out << "}\n";
+                PRINT_END_COMMENT(out);
+            }
+
+            void visitStore(const RamStore& store, std::ostream& out) override {
+                PRINT_BEGIN_COMMENT(out);
+                out << "if (performIO) {\n";
+                for (IODirectives ioDirectives : store.getIODirectives()) {
+                    out << "try {";
+                    out << "std::map<std::string, std::string> directiveMap(" << ioDirectives << ");\n";
+                    out << "if (!outputDirectory.empty() && directiveMap[\"IO\"] == \"file\" && ";
+                    out << "directiveMap[\"filename\"].front() != '/') {";
+                    out << "directiveMap[\"filename\"] = outputDirectory + \"/\" + directiveMap[\"filename\"];";
+                    out << "}\n";
+                    out << "IODirectives ioDirectives(directiveMap);\n";
+                    out << "IOSystem::getInstance().getWriter(";
+                    out << "SymbolMask({" << store.getRelation().getSymbolMask() << "})";
+                    out << ", symTable, ioDirectives";
+                    out << ", " << Global::config().has("provenance");
+                    out << ")->writeAll(*" << getRelationName(store.getRelation()) << ");\n";
+                    out << "} catch (std::exception& e) {std::cerr << e.what();exit(1);}\n";
+                }
+                out << "}\n";
+                PRINT_END_COMMENT(out);
+            }
+
+            void visitInsert(const RamInsert& insert, std::ostream& out) override {
+                PRINT_BEGIN_COMMENT(out);
+                // enclose operation with a check for an empty relation
+                std::set<RamRelation> input_relations;
+                visitDepthFirst(insert, [&](const RamScan& scan) { input_relations.insert(scan.getRelation()); });
+                if (!input_relations.empty()) {
+                    out << "if (" << join(input_relations, "&&", [&](std::ostream& out, const RamRelation& rel) {
+                                out << "!" << getRelationName(rel) << "->"
+                                << "empty()";
+                                }) << ") ";
+                }
+
+                // outline each search operation to improve compilation time
+                // Disabled to work around issue #345 with clang 3.7-3.9 & omp.
+                // out << "[&]()";
+
+                // enclose operation in its own scope
+                out << "{\n";
+
+                // create proof counters
+                if (Global::config().has("profile")) {
+                    out << "std::atomic<uint64_t> num_failed_proofs(0);\n";
+                }
+
+                // check whether loop nest can be parallelized
+                bool parallel = false;
+                if (const RamScan* scan = dynamic_cast<const RamScan*>(&insert.getOperation())) {
+                    // if it is a full scan
+                    if (scan->getRangeQueryColumns() == 0 && !scan->isPureExistenceCheck()) {
+                        // yes it can!
+                        parallel = true;
+
+                        // partition outermost relation
+                        out << "auto part = " << getRelationName(scan->getRelation()) << "->"
+                            << "partition();\n";
+
+                        // build a parallel block around this loop nest
+                        out << "PARALLEL_START;\n";
+                    }
+                }
+
+                // add local counters
+                if (Global::config().has("profile")) {
+                    out << "uint64_t private_num_failed_proofs = 0;\n";
+                }
+
+                // create operation contexts for this operation
+                for (const RamRelation& rel : getReferencedRelations(insert.getOperation())) {
+                    // TODO (#467): this causes bugs for subprogram compilation for record types if artificial
+                    // dependencies are introduces in the precedence graph
+                    out << "CREATE_OP_CONTEXT(" << getOpContextName(rel) << "," << getRelationName(rel) << "->"
+                        << "createContext());\n";
+                }
+
+                out << print(insert.getOperation());
+
+                // aggregate proof counters
+                if (Global::config().has("profile")) {
+                    out << "num_failed_proofs += private_num_failed_proofs;\n";
+                }
+
+                if (parallel) {
+                    out << "PARALLEL_END;\n";  // end parallel
+
+                    // aggregate proof counters
+                }
+                if (Global::config().has("profile")) {
+                    // TODO: this should be moved to AstTranslator, as all other such logging is done there
+
+                    // get target relation
+                    const RamRelation* rel = nullptr;
+                    visitDepthFirst(insert, [&](const RamProject& project) { rel = &project.getRelation(); });
+
+                    // build log message
+                    auto& clause = insert.getOrigin();
+                    std::string clauseText = toString(clause);
+                    replace(clauseText.begin(), clauseText.end(), '"', '\'');
+                    replace(clauseText.begin(), clauseText.end(), '\n', ' ');
+
+                    // print log entry
+                    out << "{ auto lease = getOutputLock().acquire(); ";
+                    out << "(void)lease;\n";
+                    out << "profile << R\"(";
+                    out << AstLogStatement::pProofCounter(rel->getName(), clause.getSrcLoc(), clauseText);
+                    out << ")\" << num_failed_proofs << ";
+                    if (fileExtension(Global::config().get("profile")) == "json") {
+                        out << "\"},\" << ";
+                    }
+                    out << "std::endl;\n";
+                    out << "}";
+                }
+
+                out << "}\n";  // end lambda
+                // out << "();";  // call lambda
+                PRINT_END_COMMENT(out);
+            }
+
+            void visitMerge(const RamMerge& merge, std::ostream& out) override {
+                PRINT_BEGIN_COMMENT(out);
+                if (merge.getTargetRelation().isEqRel()) {
+                    out << getRelationName(merge.getSourceRelation()) << "->"
+                        << "extend("
+                        << "*" << getRelationName(merge.getTargetRelation()) << ");\n";
+                }
+                out << getRelationName(merge.getTargetRelation()) << "->"
+                    << "insertAll("
+                    << "*" << getRelationName(merge.getSourceRelation()) << ");\n";
+                PRINT_END_COMMENT(out);
+            }
+
+            void visitClear(const RamClear& clear, std::ostream& out) override {
+                PRINT_BEGIN_COMMENT(out);
+                out << getRelationName(clear.getRelation()) << "->"
+                    << "purge();\n";
+                PRINT_END_COMMENT(out);
+            }
+
+            void visitDrop(const RamDrop& drop, std::ostream& out) override {
+                PRINT_BEGIN_COMMENT(out);
+                out << "if (!isHintsProfilingEnabled() && (performIO || " << drop.getRelation().isTemp() << ")) ";
+                out << getRelationName(drop.getRelation()) << "->"
+                    << "purge();\n";
+                PRINT_END_COMMENT(out);
+            }
+
+            void visitPrintSize(const RamPrintSize& print, std::ostream& out) override {
+                PRINT_BEGIN_COMMENT(out);
+                out << "if (performIO) {\n";
+                out << "{ auto lease = getOutputLock().acquire(); \n";
+                out << "(void)lease;\n";
+                out << "std::cout << R\"(" << print.getMessage() << ")\" <<  ";
+                out << getRelationName(print.getRelation()) << "->"
+                    << "size() << std::endl;\n";
+                out << "}";
+                out << "}\n";
+                PRINT_END_COMMENT(out);
+            }
+
+            void visitLogSize(const RamLogSize& print, std::ostream& out) override {
+                PRINT_BEGIN_COMMENT(out);
+                const std::string ext = fileExtension(Global::config().get("profile"));
+                out << "{ auto lease = getOutputLock().acquire(); \n";
+                out << "(void)lease;\n";
+                out << "profile << R\"(" << print.getMessage() << ")\" << ";
+                out << getRelationName(print.getRelation()) << "->size() << ";
+                if (ext == "json") {
+                    out << "\"},\" << ";
+                }
+                out << "std::endl;\n";
+                out << "}";
+                PRINT_END_COMMENT(out);
+            }
+
+            // -- control flow statements --
+
+            void visitSequence(const RamSequence& seq, std::ostream& out) override {
+                PRINT_BEGIN_COMMENT(out);
+                for (const auto& cur : seq.getStatements()) {
+                    out << print(cur);
+                }
+                PRINT_END_COMMENT(out);
+            }
+
+            void visitParallel(const RamParallel& parallel, std::ostream& out) override {
+                PRINT_BEGIN_COMMENT(out);
+                auto stmts = parallel.getStatements();
+
+                // special handling cases
+                if (stmts.empty()) {
+                    return;
+                    PRINT_END_COMMENT(out);
+                }
+
+                // a single statement => save the overhead
+                if (stmts.size() == 1) {
+                    out << print(stmts[0]);
+                    return;
+                    PRINT_END_COMMENT(out);
+                }
+
+                // more than one => parallel sections
+
+                // start parallel section
+                out << "SECTIONS_START;\n";
+
+                // put each thread in another section
+                for (const auto& cur : stmts) {
+                    out << "SECTION_START;\n";
+                    out << print(cur);
+                    out << "SECTION_END\n";
+                }
+
+                // done
+                out << "SECTIONS_END;\n";
+                PRINT_END_COMMENT(out);
+            }
+
+            void visitLoop(const RamLoop& loop, std::ostream& out) override {
+                PRINT_BEGIN_COMMENT(out);
+                out << "for(;;) {\n" << print(loop.getBody()) << "}\n";
+                PRINT_END_COMMENT(out);
+            }
+
+            void visitSwap(const RamSwap& swap, std::ostream& out) override {
+                PRINT_BEGIN_COMMENT(out);
+                const std::string tempKnowledge = "rel_0";
+                const std::string& deltaKnowledge = getRelationName(swap.getFirstRelation());
+                const std::string& newKnowledge = getRelationName(swap.getSecondRelation());
+
+                // perform a triangular swap of pointers
+                out << "{\nauto " << tempKnowledge << " = " << deltaKnowledge << ";\n"
+                    << deltaKnowledge << " = " << newKnowledge << ";\n"
+                    << newKnowledge << " = " << tempKnowledge << ";\n"
+                    << "}\n";
+                PRINT_END_COMMENT(out);
+            }
+
+            void visitExit(const RamExit& exit, std::ostream& out) override {
+                PRINT_BEGIN_COMMENT(out);
+                out << "if(" << print(exit.getCondition()) << ") break;\n";
+                PRINT_END_COMMENT(out);
+            }
+
+            void visitLogTimer(const RamLogTimer& timer, std::ostream& out) override {
+                PRINT_BEGIN_COMMENT(out);
+                // create local scope for name resolution
+                out << "{\n";
+
+                const std::string ext = fileExtension(Global::config().get("profile"));
+
+                // create local timer
+                out << "\tLogger logger(R\"(" << timer.getMessage() << ")\",profile, \"" << ext << "\");\n";
+
+                // insert statement to be measured
+                visit(timer.getStatement(), out);
+
+                // done
+                out << "}\n";
+                PRINT_END_COMMENT(out);
+            }
+
+            void visitDebugInfo(const RamDebugInfo& dbg, std::ostream& out) override {
+                PRINT_BEGIN_COMMENT(out);
+                out << "SignalHandler::instance()->setMsg(R\"_(";
+                out << dbg.getMessage();
+                out << ")_\");\n";
+
+                // insert statements of the rule
+                visit(dbg.getStatement(), out);
+                PRINT_END_COMMENT(out);
+            }
+
+            // -- operations --
+
+            void visitSearch(const RamSearch& search, std::ostream& out) override {
+                PRINT_BEGIN_COMMENT(out);
+                auto condition = search.getCondition();
+                if (condition) {
+                    out << "if( " << print(condition) << ") {\n" << print(search.getNestedOperation()) << "}\n";
+                    if (Global::config().has("profile")) {
+                        out << " else { ++private_num_failed_proofs; }";
+                    }
+                } else {
+                    out << print(search.getNestedOperation());
+                }
+                PRINT_END_COMMENT(out);
+            }
+
+            void visitScan(const RamScan& scan, std::ostream& out) override {
+                PRINT_BEGIN_COMMENT(out);
+                // get relation name
+                const auto& rel = scan.getRelation();
+                auto relName = getRelationName(rel);
+                auto ctxName = "READ_OP_CONTEXT(" + getOpContextName(rel) + ")";
+                auto level = scan.getLevel();
+
+                // if this search is a full scan
+                if (scan.getRangeQueryColumns() == 0) {
+                    if (scan.isPureExistenceCheck()) {
+                        out << "if(!" << relName << "->"
+                            << "empty()) {\n";
+                        visitSearch(scan, out);
+                        out << "}\n";
+                    } else if (scan.getLevel() == 0) {
+                        // make this loop parallel
+                        out << "pfor(auto it = part.begin(); it<part.end(); ++it) \n";
+                        out << "try{";
+                        out << "for(const auto& env0 : *it) {\n";
+                        visitSearch(scan, out);
+                        out << "}\n";
+                        out << "} catch(std::exception &e) { SignalHandler::instance()->error(e.what());}\n";
+                    } else {
+                        out << "for(const auto& env" << level << " : "
+                            << "*" << relName << ") {\n";
+                        visitSearch(scan, out);
+                        out << "}\n";
+                    }
+                    return;
+                    PRINT_END_COMMENT(out);
+                }
+
+                // check list of keys
+                auto arity = rel.getArity();
+                const auto& rangePattern = scan.getRangePattern();
+
+                // a lambda for printing boundary key values
+                auto printKeyTuple = [&]() {
+                    for (size_t i = 0; i < arity; i++) {
+                        if (rangePattern[i] != nullptr) {
+                            out << this->print(rangePattern[i]);
+                        } else {
+                            out << "0";
+                        }
+                        if (i + 1 < arity) {
+                            out << ",";
+                        }
+                    }
+                };
+
+                // get index to be queried
+                auto keys = scan.getRangeQueryColumns();
+                auto index = toIndex(keys);
+
+                // if it is a equality-range query
+                out << "const Tuple<RamDomain," << arity << "> key({";
+                printKeyTuple();
+                out << "});\n";
+                out << "auto range = " << relName << "->"
+                    << "equalRange" << index << "(key," << ctxName << ");\n";
+                if (Global::config().has("profile")) {
+                    out << "if (range.empty()) ++private_num_failed_proofs;\n";
+                }
+                if (scan.isPureExistenceCheck()) {
+                    out << "if(!range.empty()) {\n";
+                } else {
+                    out << "for(const auto& env" << level << " : range) {\n";
+                }
                 visitSearch(scan, out);
                 out << "}\n";
-            } else if (scan.getLevel() == 0) {
-                // make this loop parallel
-                out << "pfor(auto it = part.begin(); it<part.end(); ++it) \n";
-                out << "try{";
-                out << "for(const auto& env0 : *it) {\n";
-                visitSearch(scan, out);
+                PRINT_END_COMMENT(out);
+            }
+
+            void visitLookup(const RamLookup& lookup, std::ostream& out) override {
+                PRINT_BEGIN_COMMENT(out);
+                auto arity = lookup.getArity();
+
+                // get the tuple type working with
+                std::string tuple_type = "ram::Tuple<RamDomain," + toString(arity) + ">";
+
+                // look up reference
+                out << "auto ref = env" << lookup.getReferenceLevel() << "[" << lookup.getReferencePosition()
+                    << "];\n";
+                out << "if (isNull<" << tuple_type << ">(ref)) continue;\n";
+                out << tuple_type << " env" << lookup.getLevel() << " = unpack<" << tuple_type << ">(ref);\n";
+
+                out << "{\n";
+
+                // continue with condition checks and nested body
+                visitSearch(lookup, out);
+
                 out << "}\n";
-                out << "} catch(std::exception &e) { SignalHandler::instance()->error(e.what());}\n";
-            } else {
-                out << "for(const auto& env" << level << " : "
-                    << "*" << relName << ") {\n";
-                visitSearch(scan, out);
+                PRINT_END_COMMENT(out);
+            }
+
+            void visitAggregate(const RamAggregate& aggregate, std::ostream& out) override {
+                PRINT_BEGIN_COMMENT(out);
+                // get some properties
+                const auto& rel = aggregate.getRelation();
+                auto arity = rel.getArity();
+                auto relName = getRelationName(rel);
+                auto ctxName = "READ_OP_CONTEXT(" + getOpContextName(rel) + ")";
+                auto level = aggregate.getLevel();
+
+                // get the tuple type working with
+                std::string tuple_type = "ram::Tuple<RamDomain," + toString(std::max(1u, arity)) + ">";
+
+                // declare environment variable
+                out << tuple_type << " env" << level << ";\n";
+
+                // special case: counting of number elements in a full relation
+                if (aggregate.getFunction() == RamAggregate::COUNT && aggregate.getRangeQueryColumns() == 0) {
+                    // shortcut: use relation size
+                    out << "env" << level << "[0] = " << relName << "->"
+                        << "size();\n";
+                    visitSearch(aggregate, out);
+                    PRINT_END_COMMENT(out);
+                    return;
+                }
+
+                // init result
+                std::string init;
+                switch (aggregate.getFunction()) {
+                    case RamAggregate::MIN:
+                        init = "MAX_RAM_DOMAIN";
+                        break;
+                    case RamAggregate::MAX:
+                        init = "MIN_RAM_DOMAIN";
+                        break;
+                    case RamAggregate::COUNT:
+                        init = "0";
+                        break;
+                    case RamAggregate::SUM:
+                        init = "0";
+                        break;
+                }
+                out << "RamDomain res = " << init << ";\n";
+
+                // get range to aggregate
+                auto keys = aggregate.getRangeQueryColumns();
+
+                // check whether there is an index to use
+                if (keys == 0) {
+                    // no index => use full relation
+                    out << "auto& range = "
+                        << "*" << relName << ";\n";
+                } else {
+                    // a lambda for printing boundary key values
+                    auto printKeyTuple = [&]() {
+                        for (size_t i = 0; i < arity; i++) {
+                            if (aggregate.getPattern()[i] != nullptr) {
+                                out << this->print(aggregate.getPattern()[i]);
+                            } else {
+                                out << "0";
+                            }
+                            if (i + 1 < arity) {
+                                out << ",";
+                            }
+                        }
+                    };
+
+                    // get index
+                    auto index = toIndex(keys);
+                    out << "const " << tuple_type << " key({";
+                    printKeyTuple();
+                    out << "});\n";
+                    out << "auto range = " << relName << "->"
+                        << "equalRange" << index << "(key," << ctxName << ");\n";
+                }
+
+                // add existence check
+                if (aggregate.getFunction() != RamAggregate::COUNT) {
+                    out << "if(!range.empty()) {\n";
+                }
+
+                // aggregate result
+                out << "for(const auto& cur : range) {\n";
+
+                // create aggregation code
+                if (aggregate.getFunction() == RamAggregate::COUNT) {
+                    // count is easy
+                    out << "++res\n;";
+                } else if (aggregate.getFunction() == RamAggregate::SUM) {
+                    out << "env" << level << " = cur;\n";
+                    out << "res += ";
+                    visit(*aggregate.getTargetExpression(), out);
+                    out << ";\n";
+                } else {
+                    // pick function
+                    std::string fun = "min";
+                    switch (aggregate.getFunction()) {
+                        case RamAggregate::MIN:
+                            fun = "std::min";
+                            break;
+                        case RamAggregate::MAX:
+                            fun = "std::max";
+                            break;
+                        case RamAggregate::COUNT:
+                            assert(false);
+                        case RamAggregate::SUM:
+                            assert(false);
+                    }
+
+                    out << "env" << level << " = cur;\n";
+                    out << "res = " << fun << "(res,";
+                    visit(*aggregate.getTargetExpression(), out);
+                    out << ");\n";
+                }
+
+                // end aggregator loop
                 out << "}\n";
-            }
-            return;
-            PRINT_END_COMMENT(out);
+
+                // write result into environment tuple
+                out << "env" << level << "[0] = res;\n";
+
+                // continue with condition checks and nested body
+                out << "{\n";
+
+                auto condition = aggregate.getCondition();
+                if (condition) {
+                    out << "if( " << print(condition) << ") {\n";
+                    visitSearch(aggregate, out);
+                    out << "}\n";
+                    if (Global::config().has("profile")) {
+                        out << " else { ++private_num_failed_proofs; }";
+                    }
+                } else {
+                    visitSearch(aggregate, out);
+                }
+
+                out << "}\n";
+
+                // end conditional nested block
+                if (aggregate.getFunction() != RamAggregate::COUNT) {
+                    out << "}\n";
+                }
+                PRINT_END_COMMENT(out);
+            }
+
+            void visitProject(const RamProject& project, std::ostream& out) override {
+                PRINT_BEGIN_COMMENT(out);
+                const auto& rel = project.getRelation();
+                auto arity = rel.getArity();
+                auto relName = getRelationName(rel);
+                auto ctxName = "READ_OP_CONTEXT(" + getOpContextName(rel) + ")";
+
+                // check condition
+                auto condition = project.getCondition();
+                if (condition) {
+                    out << "if (" << print(condition) << ") {\n";
+                }
+
+                // create projected tuple
+                if (project.getValues().empty()) {
+                    out << "Tuple<RamDomain," << arity << "> tuple({});\n";
+                } else {
+                    out << "Tuple<RamDomain," << arity << "> tuple({(RamDomain)("
+                        << join(project.getValues(), "),(RamDomain)(", rec) << ")});\n";
+
+                    // check filter
+                }
+                if (project.hasFilter()) {
+                    auto relFilter = getRelationName(project.getFilter());
+                    auto ctxFilter = "READ_OP_CONTEXT(" + getOpContextName(project.getFilter()) + ")";
+                    out << "if (!" << relFilter << ".contains(tuple," << ctxFilter << ")) {";
+                }
+
+                // insert tuple
+                if (Global::config().has("profile")) {
+                    out << "if (!(" << relName << "->"
+                        << "insert(tuple," << ctxName << "))) { ++private_num_failed_proofs; }\n";
+                } else {
+                    out << relName << "->"
+                        << "insert(tuple," << ctxName << ");\n";
+                }
+
+                // end filter
+                if (project.hasFilter()) {
+                    out << "}";
+
+                    // add fail counter
+                    if (Global::config().has("profile")) {
+                        out << " else { ++private_num_failed_proofs; }";
+                    }
+                }
+
+                // end condition
+                if (condition) {
+                    out << "}\n";
+
+                    // add fail counter
+                    if (Global::config().has("profile")) {
+                        out << " else { ++private_num_failed_proofs; }";
+                    }
+                }
+                PRINT_END_COMMENT(out);
+            }
+
+            // -- conditions --
+
+            void visitAnd(const RamAnd& c, std::ostream& out) override {
+                PRINT_BEGIN_COMMENT(out);
+                out << "((" << print(c.getLHS()) << ") && (" << print(c.getRHS()) << "))";
+                PRINT_END_COMMENT(out);
+            }
+
+            void visitBinaryRelation(const RamBinaryRelation& rel, std::ostream& out) override {
+                PRINT_BEGIN_COMMENT(out);
+                switch (rel.getOperator()) {
+                    // comparison operators
+                    case BinaryConstraintOp::EQ:
+                        out << "((" << print(rel.getLHS()) << ") == (" << print(rel.getRHS()) << "))";
+                        break;
+                    case BinaryConstraintOp::NE:
+                        out << "((" << print(rel.getLHS()) << ") != (" << print(rel.getRHS()) << "))";
+                        break;
+                    case BinaryConstraintOp::LT:
+                        out << "((" << print(rel.getLHS()) << ") < (" << print(rel.getRHS()) << "))";
+                        break;
+                    case BinaryConstraintOp::LE:
+                        out << "((" << print(rel.getLHS()) << ") <= (" << print(rel.getRHS()) << "))";
+                        break;
+                    case BinaryConstraintOp::GT:
+                        out << "((" << print(rel.getLHS()) << ") > (" << print(rel.getRHS()) << "))";
+                        break;
+                    case BinaryConstraintOp::GE:
+                        out << "((" << print(rel.getLHS()) << ") >= (" << print(rel.getRHS()) << "))";
+                        break;
+
+                        // strings
+                    case BinaryConstraintOp::MATCH: {
+                                                        out << "regex_wrapper(symTable.resolve((size_t)";
+                                                        out << print(rel.getLHS());
+                                                        out << "),symTable.resolve((size_t)";
+                                                        out << print(rel.getRHS());
+                                                        out << "))";
+                                                        break;
+                                                    }
+                    case BinaryConstraintOp::NOT_MATCH: {
+                                                            out << "!regex_wrapper(symTable.resolve((size_t)";
+                                                            out << print(rel.getLHS());
+                                                            out << "),symTable.resolve((size_t)";
+                                                            out << print(rel.getRHS());
+                                                            out << "))";
+                                                            break;
+                                                        }
+                    case BinaryConstraintOp::CONTAINS: {
+                                                           out << "(std::string(symTable.resolve((size_t)";
+                                                           out << print(rel.getRHS());
+                                                           out << ")).find(symTable.resolve((size_t)";
+                                                           out << print(rel.getLHS());
+                                                           out << "))!=std::string::npos)";
+                                                           break;
+                                                       }
+                    case BinaryConstraintOp::NOT_CONTAINS: {
+                                                               out << "(std::string(symTable.resolve((size_t)";
+                                                               out << print(rel.getRHS());
+                                                               out << ")).find(symTable.resolve((size_t)";
+                                                               out << print(rel.getLHS());
+                                                               out << "))==std::string::npos)";
+                                                               break;
+                                                           }
+                    default:
+                                                           assert(0 && "Unsupported Operation!");
+                                                           break;
+                }
+                PRINT_END_COMMENT(out);
+            }
+
+            void visitEmpty(const RamEmpty& empty, std::ostream& out) override {
+                PRINT_BEGIN_COMMENT(out);
+                out << getRelationName(empty.getRelation()) << "->"
+                    << "empty()";
+                PRINT_END_COMMENT(out);
+            }
+
+            void visitNotExists(const RamNotExists& ne, std::ostream& out) override {
+                PRINT_BEGIN_COMMENT(out);
+                // get some details
+                const auto& rel = ne.getRelation();
+                auto relName = getRelationName(rel);
+                auto ctxName = "READ_OP_CONTEXT(" + getOpContextName(rel) + ")";
+                auto arity = rel.getArity();
+
+                // if it is total we use the contains function
+                if (ne.isTotal()) {
+                    out << "!" << relName << "->"
+                        << "contains(Tuple<RamDomain," << arity << ">({" << join(ne.getValues(), ",", rec) << "}),"
+                        << ctxName << ")";
+                    return;
+                    PRINT_END_COMMENT(out);
+                }
+
+                // else we conduct a range query
+                out << relName << "->"
+                    << "equalRange";
+                out << toIndex(ne.getKey());
+                out << "(Tuple<RamDomain," << arity << ">({";
+                out << join(ne.getValues(), ",", [&](std::ostream& out, RamValue* value) {
+                        if (!value) {
+                        out << "0";
+                        } else {
+                        visit(*value, out);
+                        }
+                        });
+                out << "})," << ctxName << ").empty()";
+                PRINT_END_COMMENT(out);
+            }
+
+            // -- values --
+            void visitNumber(const RamNumber& num, std::ostream& out) override {
+                PRINT_BEGIN_COMMENT(out);
+                out << "RamDomain(" << num.getConstant() << ")";
+                PRINT_END_COMMENT(out);
+            }
+
+            void visitElementAccess(const RamElementAccess& access, std::ostream& out) override {
+                PRINT_BEGIN_COMMENT(out);
+                out << "env" << access.getLevel() << "[" << access.getElement() << "]";
+                PRINT_END_COMMENT(out);
+            }
+
+            void visitAutoIncrement(const RamAutoIncrement& /*inc*/, std::ostream& out) override {
+                PRINT_BEGIN_COMMENT(out);
+                out << "(ctr++)";
+                PRINT_END_COMMENT(out);
+            }
+
+            void visitUnaryOperator(const RamUnaryOperator& op, std::ostream& out) override {
+                PRINT_BEGIN_COMMENT(out);
+                switch (op.getOperator()) {
+                    case UnaryOp::ORD:
+                        out << print(op.getValue());
+                        break;
+                    case UnaryOp::STRLEN:
+                        out << "strlen(symTable.resolve((size_t)" << print(op.getValue()) << "))";
+                        break;
+                    case UnaryOp::NEG:
+                        out << "(-(" << print(op.getValue()) << "))";
+                        break;
+                    case UnaryOp::BNOT:
+                        out << "(~(" << print(op.getValue()) << "))";
+                        break;
+                    case UnaryOp::LNOT:
+                        out << "(!(" << print(op.getValue()) << "))";
+                        break;
+                    case UnaryOp::SIN:
+                        out << "sin((" << print(op.getValue()) << "))";
+                        break;
+                    case UnaryOp::COS:
+                        out << "cos((" << print(op.getValue()) << "))";
+                        break;
+                    case UnaryOp::TAN:
+                        out << "tan((" << print(op.getValue()) << "))";
+                        break;
+                    case UnaryOp::ASIN:
+                        out << "asin((" << print(op.getValue()) << "))";
+                        break;
+                    case UnaryOp::ACOS:
+                        out << "acos((" << print(op.getValue()) << "))";
+                        break;
+                    case UnaryOp::ATAN:
+                        out << "atan((" << print(op.getValue()) << "))";
+                        break;
+                    case UnaryOp::SINH:
+                        out << "sinh((" << print(op.getValue()) << "))";
+                        break;
+                    case UnaryOp::COSH:
+                        out << "cosh((" << print(op.getValue()) << "))";
+                        break;
+                    case UnaryOp::TANH:
+                        out << "tanh((" << print(op.getValue()) << "))";
+                        break;
+                    case UnaryOp::ASINH:
+                        out << "asinh((" << print(op.getValue()) << "))";
+                        break;
+                    case UnaryOp::ACOSH:
+                        out << "acosh((" << print(op.getValue()) << "))";
+                        break;
+                    case UnaryOp::ATANH:
+                        out << "atanh((" << print(op.getValue()) << "))";
+                        break;
+                    case UnaryOp::LOG:
+                        out << "log((" << print(op.getValue()) << "))";
+                        break;
+                    case UnaryOp::EXP:
+                        out << "exp((" << print(op.getValue()) << "))";
+                        break;
+                    default:
+                        assert(0 && "Unsupported Operation!");
+                        break;
+                }
+                PRINT_END_COMMENT(out);
+            }
+
+            void visitBinaryOperator(const RamBinaryOperator& op, std::ostream& out) override {
+                PRINT_BEGIN_COMMENT(out);
+                switch (op.getOperator()) {
+                    // arithmetic
+                    case BinaryOp::ADD: {
+                                            out << "(" << print(op.getLHS()) << ") + (" << print(op.getRHS()) << ")";
+                                            break;
+                                        }
+                    case BinaryOp::SUB: {
+                                            out << "(" << print(op.getLHS()) << ") - (" << print(op.getRHS()) << ")";
+                                            break;
+                                        }
+                    case BinaryOp::MUL: {
+                                            out << "(" << print(op.getLHS()) << ") * (" << print(op.getRHS()) << ")";
+                                            break;
+                                        }
+                    case BinaryOp::DIV: {
+                                            out << "(" << print(op.getLHS()) << ") / (" << print(op.getRHS()) << ")";
+                                            break;
+                                        }
+                    case BinaryOp::EXP: {
+                                            out << "(AstDomain)(std::pow((AstDomain)" << print(op.getLHS()) << ","
+                                                << "(AstDomain)" << print(op.getRHS()) << "))";
+                                            break;
+                                        }
+                    case BinaryOp::MOD: {
+                                            out << "(" << print(op.getLHS()) << ") % (" << print(op.getRHS()) << ")";
+                                            break;
+                                        }
+                    case BinaryOp::BAND: {
+                                             out << "(" << print(op.getLHS()) << ") & (" << print(op.getRHS()) << ")";
+                                             break;
+                                         }
+                    case BinaryOp::BOR: {
+                                            out << "(" << print(op.getLHS()) << ") | (" << print(op.getRHS()) << ")";
+                                            break;
+                                        }
+                    case BinaryOp::BXOR: {
+                                             out << "(" << print(op.getLHS()) << ") ^ (" << print(op.getRHS()) << ")";
+                                             break;
+                                         }
+                    case BinaryOp::LAND: {
+                                             out << "(" << print(op.getLHS()) << ") && (" << print(op.getRHS()) << ")";
+                                             break;
+                                         }
+                    case BinaryOp::LOR: {
+                                            out << "(" << print(op.getLHS()) << ") || (" << print(op.getRHS()) << ")";
+                                            break;
+                                        }
+                    case BinaryOp::MAX: {
+                                            out << "(AstDomain)(std::max((AstDomain)" << print(op.getLHS()) << ","
+                                                << "(AstDomain)" << print(op.getRHS()) << "))";
+                                            break;
+                                        }
+                    case BinaryOp::MIN: {
+                                            out << "(AstDomain)(std::min((AstDomain)" << print(op.getLHS()) << ","
+                                                << "(AstDomain)" << print(op.getRHS()) << "))";
+                                            break;
+                                        }
+
+                                        // strings
+                    case BinaryOp::CAT: {
+                                            out << "(RamDomain)symTable.lookup(";
+                                            out << "(std::string(symTable.resolve((size_t)";
+                                            out << print(op.getLHS());
+                                            out << ")) + std::string(symTable.resolve((size_t)";
+                                            out << print(op.getRHS());
+                                            out << "))).c_str())";
+                                            break;
+                                        }
+                    default:
+                                        assert(0 && "Unsupported Operation!");
+                }
+                PRINT_END_COMMENT(out);
+            }
+
+            void visitTernaryOperator(const RamTernaryOperator& op, std::ostream& out) override {
+                PRINT_BEGIN_COMMENT(out);
+                switch (op.getOperator()) {
+                    case TernaryOp::SUBSTR:
+                        out << "(RamDomain)symTable.lookup(";
+                        out << "(substr_wrapper(symTable.resolve((size_t)";
+                        out << print(op.getArg(0));
+                        out << "),(";
+                        out << print(op.getArg(1));
+                        out << "),(";
+                        out << print(op.getArg(2));
+                        out << ")).c_str()))";
+                        break;
+                    default:
+                        assert(0 && "Unsupported Operation!");
+                }
+                PRINT_END_COMMENT(out);
+            }
+
+            // -- records --
+
+            void visitPack(const RamPack& pack, std::ostream& out) override {
+                PRINT_BEGIN_COMMENT(out);
+                out << "pack("
+                    << "ram::Tuple<RamDomain," << pack.getValues().size() << ">({" << join(pack.getValues(), ",", rec)
+                    << "})"
+                    << ")";
+                PRINT_END_COMMENT(out);
+            }
+
+            // -- subroutine argument --
+
+            void visitArgument(const RamArgument& arg, std::ostream& out) override {
+                out << "(args)[" << arg.getArgNumber() << "]";
+            }
+
+            // -- subroutine return --
+
+            void visitReturn(const RamReturn& ret, std::ostream& out) override {
+                for (auto val : ret.getValues()) {
+                    if (val == nullptr) {
+                        out << "ret.push_back(0);\n";
+                        out << "err.push_back(true);\n";
+                    } else {
+                        out << "ret.push_back(" << print(val) << ");\n";
+                        out << "err.push_back(false);\n";
+                    }
+                }
+            }
+
+            // -- safety net --
+
+            void visitNode(const RamNode& node, std::ostream& /*out*/) override {
+                std::cerr << "Unsupported node type: " << typeid(node).name() << "\n";
+                assert(false && "Unsupported Node Type!");
+            }
+
+            private:
+            printer print(const RamNode& node) {
+                return printer(*this, node);
+            }
+
+            printer print(const RamNode* node) {
+                return print(*node);
+            }
+        };
+
+        void genCode(std::ostream& out, const RamStatement& stmt) {
+            // use printer
+            CodeEmitter().visit(stmt, out);
         }
-
-        // check list of keys
-        auto arity = rel.getArity();
-        const auto& rangePattern = scan.getRangePattern();
-
-        // a lambda for printing boundary key values
-        auto printKeyTuple = [&]() {
-            for (size_t i = 0; i < arity; i++) {
-                if (rangePattern[i] != nullptr) {
-                    out << this->print(rangePattern[i]);
-                } else {
-                    out << "0";
-                }
-                if (i + 1 < arity) {
-                    out << ",";
-                }
-            }
-        };
-
-        // get index to be queried
-        auto keys = scan.getRangeQueryColumns();
-        auto index = toIndex(keys);
-
-        // if it is a equality-range query
-        out << "const Tuple<RamDomain," << arity << "> key({";
-        printKeyTuple();
-        out << "});\n";
-        out << "auto range = " << relName << "->"
-            << "equalRange" << index << "(key," << ctxName << ");\n";
+    }  // namespace
+
+    void Synthesiser::generateCode(
+            const RamTranslationUnit& unit, std::ostream& os, const std::string& id) const {
+        // ---------------------------------------------------------------
+        //                      Auto-Index Generation
+        // ---------------------------------------------------------------
+        const SymbolTable& symTable = unit.getSymbolTable();
+        const RamProgram& prog = unit.getP();
+        IndexSetAnalysis* idxAnalysis = unit.getAnalysis<IndexSetAnalysis>();
+
+        // ---------------------------------------------------------------
+        //                      Code Generation
+        // ---------------------------------------------------------------
+
+        std::string classname = "Sf_" + id;
+
+        // generate C++ program
+        os << "#include \"souffle/CompiledSouffle.h\"\n";
+        if (Global::config().has("provenance")) {
+            os << "#include \"souffle/Explain.h\"\n";
+            os << "#include <ncurses.h>\n";
+        }
+        os << "\n";
+        os << "namespace souffle {\n";
+        os << "using namespace ram;\n";
+
+        // print wrapper for regex
+        os << "class " << classname << " : public SouffleProgram {\n";
+        os << "private:\n";
+        os << "static inline bool regex_wrapper(const char *pattern, const char *text) {\n";
+        os << "   bool result = false; \n";
+        os << "   try { result = std::regex_match(text, std::regex(pattern)); } catch(...) { \n";
+        os << "     std::cerr << \"warning: wrong pattern provided for match(\\\"\" << pattern << \"\\\",\\\"\" "
+            "<< text << \"\\\")\\n\";\n}\n";
+        os << "   return result;\n";
+        os << "}\n";
+        os << "static inline std::string substr_wrapper(const char *str, size_t idx, size_t len) {\n";
+        os << "   std::string sub_str, result; \n";
+        os << "   try { result = std::string(str).substr(idx,len); } catch(...) { \n";
+        os << "     std::cerr << \"warning: wrong index position provided by substr(\\\"\";\n";
+        os << "     std::cerr << str << \"\\\",\" << (int32_t)idx << \",\" << (int32_t)len << \") "
+            "functor.\\n\";\n";
+        os << "   } return result;\n";
+        os << "}\n";
+
         if (Global::config().has("profile")) {
-            out << "if (range.empty()) ++private_num_failed_proofs;\n";
+            os << "std::string profiling_fname;\n";
         }
-        if (scan.isPureExistenceCheck()) {
-            out << "if(!range.empty()) {\n";
+
+        // declare symbol table
+        os << "public:\n";
+        os << "SymbolTable symTable;\n";
+
+        // print relation definitions
+        std::string initCons;      // initialization of constructor
+        std::string deleteForNew;  // matching deletes for each new, used in the destructor
+        std::string registerRel;   // registration of relations
+        int relCtr = 0;
+        std::string tempType;  // string to hold the type of the temporary relations
+        visitDepthFirst(*(prog.getMain()), [&](const RamCreate& create) {
+
+                // get some table details
+                const auto& rel = create.getRelation();
+                int arity = rel.getArity();
+                const std::string& raw_name = rel.getName();
+                const std::string& name = getRelationName(rel);
+
+                // ensure that the type of the new knowledge is the same as that of the delta knowledge
+                tempType = (rel.isTemp() && raw_name.find("@delta") != std::string::npos)
+                ? getRelationType(rel, rel.getArity(), idxAnalysis->getIndexes(rel))
+                : tempType;
+                const std::string& type = (rel.isTemp()) ? tempType : getRelationType(rel, rel.getArity(),
+                        idxAnalysis->getIndexes(rel));
+
+                // defining table
+                os << "// -- Table: " << raw_name << "\n";
+                os << type << "* " << name << ";\n";
+                if (initCons.size() > 0) {
+                initCons += ",\n";
+                }
+                initCons += name + "(new " + type + "())";
+                deleteForNew += "delete " + name + ";\n";
+                if ((rel.isInput() || rel.isComputed() || Global::config().has("provenance")) && !rel.isTemp()) {
+                    os << "souffle::RelationWrapper<";
+                    os << relCtr++ << ",";
+                    os << type << ",";
+                    os << "Tuple<RamDomain," << arity << ">,";
+                    os << arity << ",";
+                    os << (rel.isInput() ? "true" : "false") << ",";
+                    os << (rel.isComputed() ? "true" : "false");
+                    os << "> wrapper_" << name << ";\n";
+
+                    // construct types
+                    std::string tupleType = "std::array<const char *," + std::to_string(arity) + ">{";
+                    std::string tupleName = "std::array<const char *," + std::to_string(arity) + ">{";
+
+                    if (rel.getArity()) {
+                        tupleType += "\"" + rel.getArgTypeQualifier(0) + "\"";
+                        for (int i = 1; i < arity; i++) {
+                            tupleType += ",\"" + rel.getArgTypeQualifier(i) + "\"";
+                        }
+
+                        tupleName += "\"" + rel.getArg(0) + "\"";
+                        for (int i = 1; i < arity; i++) {
+                            tupleName += ",\"" + rel.getArg(i) + "\"";
+                        }
+                    }
+                    tupleType += "}";
+                    tupleName += "}";
+
+                    initCons += ",\nwrapper_" + name + "(" + "*" + name + ",symTable,\"" + raw_name + "\"," +
+                        tupleType + "," + tupleName + ")";
+                    registerRel += "addRelation(\"" + raw_name + "\",&wrapper_" + name + "," +
+                        std::to_string(rel.isInput()) + "," + std::to_string(rel.isOutput()) + ");\n";
+                }
+        });
+
+        os << "public:\n";
+
+        // -- constructor --
+
+        os << classname;
+        if (Global::config().has("profile")) {
+            os << "(std::string pf=\"profile.log\") : profiling_fname(pf)";
+            if (initCons.size() > 0) {
+                os << ",\n" << initCons;
+            }
         } else {
-            out << "for(const auto& env" << level << " : range) {\n";
+            os << "()";
+            if (initCons.size() > 0) {
+                os << " : " << initCons;
+            }
         }
-        visitSearch(scan, out);
-        out << "}\n";
-        PRINT_END_COMMENT(out);
-    }
-
-    void visitLookup(const RamLookup& lookup, std::ostream& out) override {
-        PRINT_BEGIN_COMMENT(out);
-        auto arity = lookup.getArity();
-
-        // get the tuple type working with
-        std::string tuple_type = "ram::Tuple<RamDomain," + toString(arity) + ">";
-
-        // look up reference
-        out << "auto ref = env" << lookup.getReferenceLevel() << "[" << lookup.getReferencePosition()
-            << "];\n";
-        out << "if (isNull<" << tuple_type << ">(ref)) continue;\n";
-        out << tuple_type << " env" << lookup.getLevel() << " = unpack<" << tuple_type << ">(ref);\n";
-
-        out << "{\n";
-
-        // continue with condition checks and nested body
-        visitSearch(lookup, out);
-
-        out << "}\n";
-        PRINT_END_COMMENT(out);
-    }
-
-    void visitAggregate(const RamAggregate& aggregate, std::ostream& out) override {
-        PRINT_BEGIN_COMMENT(out);
-        // get some properties
-        const auto& rel = aggregate.getRelation();
-        auto arity = rel.getArity();
-        auto relName = getRelationName(rel);
-        auto ctxName = "READ_OP_CONTEXT(" + getOpContextName(rel) + ")";
-        auto level = aggregate.getLevel();
-
-        // get the tuple type working with
-        std::string tuple_type = "ram::Tuple<RamDomain," + toString(std::max(1u, arity)) + ">";
-
-        // declare environment variable
-        out << tuple_type << " env" << level << ";\n";
-
-        // special case: counting of number elements in a full relation
-        if (aggregate.getFunction() == RamAggregate::COUNT && aggregate.getRangeQueryColumns() == 0) {
-            // shortcut: use relation size
-            out << "env" << level << "[0] = " << relName << "->"
-                << "size();\n";
-            visitSearch(aggregate, out);
-            PRINT_END_COMMENT(out);
-            return;
+        os << "{\n";
+        os << registerRel;
+
+        if (symTable.size() > 0) {
+            os << "// -- initialize symbol table --\n";
+            os << "static const char *symbols[]={\n";
+            for (size_t i = 0; i < symTable.size(); i++) {
+                os << "\tR\"(" << symTable.resolve(i) << ")\",\n";
+            }
+            os << "};\n";
+            os << "symTable.insert(symbols," << symTable.size() << ");\n";
+            os << "\n";
         }
 
-        // init result
-        std::string init;
-        switch (aggregate.getFunction()) {
-            case RamAggregate::MIN:
-                init = "MAX_RAM_DOMAIN";
-                break;
-            case RamAggregate::MAX:
-                init = "MIN_RAM_DOMAIN";
-                break;
-            case RamAggregate::COUNT:
-                init = "0";
-                break;
-            case RamAggregate::SUM:
-                init = "0";
-                break;
+        os << "}\n";
+
+        // -- destructor --
+
+        os << "~" << classname << "() {\n";
+        os << deleteForNew;
+        os << "}\n";
+
+        // -- run function --
+
+        os << "private:\ntemplate <bool performIO> void runFunction(std::string inputDirectory = \".\", "
+            "std::string outputDirectory = \".\") {\n";
+
+        os << "SignalHandler::instance()->set();\n";
+
+        // initialize counter
+        os << "// -- initialize counter --\n";
+        os << "std::atomic<RamDomain> ctr(0);\n\n";
+
+        // set default threads (in embedded mode)
+        if (std::stoi(Global::config().get("jobs")) > 0) {
+            os << "#if defined(__EMBEDDED_SOUFFLE__) && defined(_OPENMP)\n";
+            os << "omp_set_num_threads(" << std::stoi(Global::config().get("jobs")) << ");\n";
+            os << "#endif\n\n";
         }
-        out << "RamDomain res = " << init << ";\n";
-
-        // get range to aggregate
-        auto keys = aggregate.getRangeQueryColumns();
-
-        // check whether there is an index to use
-        if (keys == 0) {
-            // no index => use full relation
-            out << "auto& range = "
-                << "*" << relName << ";\n";
+
+        // add actual program body
+        os << "// -- query evaluation --\n";
+        if (Global::config().has("profile")) {
+            os << "std::ofstream profile(profiling_fname);\n";
+            os << "profile << \"" << AstLogStatement::startDebug() << "\" << std::endl;\n";
+            genCode(os, *(prog.getMain()));
         } else {
-            // a lambda for printing boundary key values
-            auto printKeyTuple = [&]() {
-                for (size_t i = 0; i < arity; i++) {
-                    if (aggregate.getPattern()[i] != nullptr) {
-                        out << this->print(aggregate.getPattern()[i]);
-                    } else {
-                        out << "0";
-                    }
-                    if (i + 1 < arity) {
-                        out << ",";
-                    }
-                }
-            };
-
-            // get index
-            auto index = toIndex(keys);
-            out << "const " << tuple_type << " key({";
-            printKeyTuple();
-            out << "});\n";
-            out << "auto range = " << relName << "->"
-                << "equalRange" << index << "(key," << ctxName << ");\n";
+            genCode(os, *(prog.getMain()));
         }
-
-        // add existence check
-        if (aggregate.getFunction() != RamAggregate::COUNT) {
-            out << "if(!range.empty()) {\n";
-        }
-
-        // aggregate result
-        out << "for(const auto& cur : range) {\n";
-
-        // create aggregation code
-        if (aggregate.getFunction() == RamAggregate::COUNT) {
-            // count is easy
-            out << "++res\n;";
-        } else if (aggregate.getFunction() == RamAggregate::SUM) {
-            out << "env" << level << " = cur;\n";
-            out << "res += ";
-            visit(*aggregate.getTargetExpression(), out);
-            out << ";\n";
-        } else {
-            // pick function
-            std::string fun = "min";
-            switch (aggregate.getFunction()) {
-                case RamAggregate::MIN:
-                    fun = "std::min";
-                    break;
-                case RamAggregate::MAX:
-                    fun = "std::max";
-                    break;
-                case RamAggregate::COUNT:
-                    assert(false);
-                case RamAggregate::SUM:
-                    assert(false);
-            }
-
-            out << "env" << level << " = cur;\n";
-            out << "res = " << fun << "(res,";
-            visit(*aggregate.getTargetExpression(), out);
-            out << ");\n";
-        }
-
-        // end aggregator loop
-        out << "}\n";
-
-        // write result into environment tuple
-        out << "env" << level << "[0] = res;\n";
-
-        // continue with condition checks and nested body
-        out << "{\n";
-
-        auto condition = aggregate.getCondition();
-        if (condition) {
-            out << "if( " << print(condition) << ") {\n";
-            visitSearch(aggregate, out);
-            out << "}\n";
-            if (Global::config().has("profile")) {
-                out << " else { ++private_num_failed_proofs; }";
-            }
-        } else {
-            visitSearch(aggregate, out);
-        }
-
-        out << "}\n";
-
-        // end conditional nested block
-        if (aggregate.getFunction() != RamAggregate::COUNT) {
-            out << "}\n";
-        }
-        PRINT_END_COMMENT(out);
-    }
-
-    void visitProject(const RamProject& project, std::ostream& out) override {
-        PRINT_BEGIN_COMMENT(out);
-        const auto& rel = project.getRelation();
-        auto arity = rel.getArity();
-        auto relName = getRelationName(rel);
-        auto ctxName = "READ_OP_CONTEXT(" + getOpContextName(rel) + ")";
-
-        // check condition
-        auto condition = project.getCondition();
-        if (condition) {
-            out << "if (" << print(condition) << ") {\n";
-        }
-
-        // create projected tuple
-        if (project.getValues().empty()) {
-            out << "Tuple<RamDomain," << arity << "> tuple({});\n";
-        } else {
-            out << "Tuple<RamDomain," << arity << "> tuple({(RamDomain)("
-                << join(project.getValues(), "),(RamDomain)(", rec) << ")});\n";
-
-            // check filter
-        }
-        if (project.hasFilter()) {
-            auto relFilter = getRelationName(project.getFilter());
-            auto ctxFilter = "READ_OP_CONTEXT(" + getOpContextName(project.getFilter()) + ")";
-            out << "if (!" << relFilter << ".contains(tuple," << ctxFilter << ")) {";
-        }
-
-        // insert tuple
-        if (Global::config().has("profile")) {
-            out << "if (!(" << relName << "->"
-                << "insert(tuple," << ctxName << "))) { ++private_num_failed_proofs; }\n";
-        } else {
-            out << relName << "->"
-                << "insert(tuple," << ctxName << ");\n";
-        }
-
-        // end filter
-        if (project.hasFilter()) {
-            out << "}";
-
-            // add fail counter
-            if (Global::config().has("profile")) {
-                out << " else { ++private_num_failed_proofs; }";
-            }
-        }
-
-        // end condition
-        if (condition) {
-            out << "}\n";
-
-            // add fail counter
-            if (Global::config().has("profile")) {
-                out << " else { ++private_num_failed_proofs; }";
-            }
-        }
-        PRINT_END_COMMENT(out);
-    }
-
-    // -- conditions --
-
-    void visitAnd(const RamAnd& c, std::ostream& out) override {
-        PRINT_BEGIN_COMMENT(out);
-        out << "((" << print(c.getLHS()) << ") && (" << print(c.getRHS()) << "))";
-        PRINT_END_COMMENT(out);
-    }
-
-    void visitBinaryRelation(const RamBinaryRelation& rel, std::ostream& out) override {
-        PRINT_BEGIN_COMMENT(out);
-        switch (rel.getOperator()) {
-            // comparison operators
-            case BinaryConstraintOp::EQ:
-                out << "((" << print(rel.getLHS()) << ") == (" << print(rel.getRHS()) << "))";
-                break;
-            case BinaryConstraintOp::NE:
-                out << "((" << print(rel.getLHS()) << ") != (" << print(rel.getRHS()) << "))";
-                break;
-            case BinaryConstraintOp::LT:
-                out << "((" << print(rel.getLHS()) << ") < (" << print(rel.getRHS()) << "))";
-                break;
-            case BinaryConstraintOp::LE:
-                out << "((" << print(rel.getLHS()) << ") <= (" << print(rel.getRHS()) << "))";
-                break;
-            case BinaryConstraintOp::GT:
-                out << "((" << print(rel.getLHS()) << ") > (" << print(rel.getRHS()) << "))";
-                break;
-            case BinaryConstraintOp::GE:
-                out << "((" << print(rel.getLHS()) << ") >= (" << print(rel.getRHS()) << "))";
-                break;
-
-            // strings
-            case BinaryConstraintOp::MATCH: {
-                out << "regex_wrapper(symTable.resolve((size_t)";
-                out << print(rel.getLHS());
-                out << "),symTable.resolve((size_t)";
-                out << print(rel.getRHS());
-                out << "))";
-                break;
-            }
-            case BinaryConstraintOp::NOT_MATCH: {
-                out << "!regex_wrapper(symTable.resolve((size_t)";
-                out << print(rel.getLHS());
-                out << "),symTable.resolve((size_t)";
-                out << print(rel.getRHS());
-                out << "))";
-                break;
-            }
-            case BinaryConstraintOp::CONTAINS: {
-                out << "(std::string(symTable.resolve((size_t)";
-                out << print(rel.getRHS());
-                out << ")).find(symTable.resolve((size_t)";
-                out << print(rel.getLHS());
-                out << "))!=std::string::npos)";
-                break;
-            }
-            case BinaryConstraintOp::NOT_CONTAINS: {
-                out << "(std::string(symTable.resolve((size_t)";
-                out << print(rel.getRHS());
-                out << ")).find(symTable.resolve((size_t)";
-                out << print(rel.getLHS());
-                out << "))==std::string::npos)";
-                break;
-            }
-            default:
-                assert(0 && "Unsupported Operation!");
-                break;
-        }
-        PRINT_END_COMMENT(out);
-    }
-
-    void visitEmpty(const RamEmpty& empty, std::ostream& out) override {
-        PRINT_BEGIN_COMMENT(out);
-        out << getRelationName(empty.getRelation()) << "->"
-            << "empty()";
-        PRINT_END_COMMENT(out);
-    }
-
-    void visitNotExists(const RamNotExists& ne, std::ostream& out) override {
-        PRINT_BEGIN_COMMENT(out);
-        // get some details
-        const auto& rel = ne.getRelation();
-        auto relName = getRelationName(rel);
-        auto ctxName = "READ_OP_CONTEXT(" + getOpContextName(rel) + ")";
-        auto arity = rel.getArity();
-
-        // if it is total we use the contains function
-        if (ne.isTotal()) {
-            out << "!" << relName << "->"
-                << "contains(Tuple<RamDomain," << arity << ">({" << join(ne.getValues(), ",", rec) << "}),"
-                << ctxName << ")";
-            return;
-            PRINT_END_COMMENT(out);
-        }
-
-        // else we conduct a range query
-        out << relName << "->"
-            << "equalRange";
-        out << toIndex(ne.getKey());
-        out << "(Tuple<RamDomain," << arity << ">({";
-        out << join(ne.getValues(), ",", [&](std::ostream& out, RamValue* value) {
-            if (!value) {
-                out << "0";
-            } else {
-                visit(*value, out);
-            }
-        });
-        out << "})," << ctxName << ").empty()";
-        PRINT_END_COMMENT(out);
-    }
-
-    // -- values --
-    void visitNumber(const RamNumber& num, std::ostream& out) override {
-        PRINT_BEGIN_COMMENT(out);
-        out << "RamDomain(" << num.getConstant() << ")";
-        PRINT_END_COMMENT(out);
-    }
-
-    void visitElementAccess(const RamElementAccess& access, std::ostream& out) override {
-        PRINT_BEGIN_COMMENT(out);
-        out << "env" << access.getLevel() << "[" << access.getElement() << "]";
-        PRINT_END_COMMENT(out);
-    }
-
-    void visitAutoIncrement(const RamAutoIncrement& /*inc*/, std::ostream& out) override {
-        PRINT_BEGIN_COMMENT(out);
-        out << "(ctr++)";
-        PRINT_END_COMMENT(out);
-    }
-
-    void visitUnaryOperator(const RamUnaryOperator& op, std::ostream& out) override {
-        PRINT_BEGIN_COMMENT(out);
-        switch (op.getOperator()) {
-            case UnaryOp::ORD:
-                out << print(op.getValue());
-                break;
-            case UnaryOp::STRLEN:
-                out << "strlen(symTable.resolve((size_t)" << print(op.getValue()) << "))";
-                break;
-            case UnaryOp::NEG:
-                out << "(-(" << print(op.getValue()) << "))";
-                break;
-            case UnaryOp::BNOT:
-                out << "(~(" << print(op.getValue()) << "))";
-                break;
-            case UnaryOp::LNOT:
-                out << "(!(" << print(op.getValue()) << "))";
-                break;
-            case UnaryOp::SIN:
-                out << "sin((" << print(op.getValue()) << "))";
-                break;
-            case UnaryOp::COS:
-                out << "cos((" << print(op.getValue()) << "))";
-                break;
-            case UnaryOp::TAN:
-                out << "tan((" << print(op.getValue()) << "))";
-                break;
-            case UnaryOp::ASIN:
-                out << "asin((" << print(op.getValue()) << "))";
-                break;
-            case UnaryOp::ACOS:
-                out << "acos((" << print(op.getValue()) << "))";
-                break;
-            case UnaryOp::ATAN:
-                out << "atan((" << print(op.getValue()) << "))";
-                break;
-            case UnaryOp::SINH:
-                out << "sinh((" << print(op.getValue()) << "))";
-                break;
-            case UnaryOp::COSH:
-                out << "cosh((" << print(op.getValue()) << "))";
-                break;
-            case UnaryOp::TANH:
-                out << "tanh((" << print(op.getValue()) << "))";
-                break;
-            case UnaryOp::ASINH:
-                out << "asinh((" << print(op.getValue()) << "))";
-                break;
-            case UnaryOp::ACOSH:
-                out << "acosh((" << print(op.getValue()) << "))";
-                break;
-            case UnaryOp::ATANH:
-                out << "atanh((" << print(op.getValue()) << "))";
-                break;
-            case UnaryOp::LOG:
-                out << "log((" << print(op.getValue()) << "))";
-                break;
-            case UnaryOp::EXP:
-                out << "exp((" << print(op.getValue()) << "))";
-                break;
-            default:
-                assert(0 && "Unsupported Operation!");
-                break;
-        }
-        PRINT_END_COMMENT(out);
-    }
-
-    void visitBinaryOperator(const RamBinaryOperator& op, std::ostream& out) override {
-        PRINT_BEGIN_COMMENT(out);
-        switch (op.getOperator()) {
-            // arithmetic
-            case BinaryOp::ADD: {
-                out << "(" << print(op.getLHS()) << ") + (" << print(op.getRHS()) << ")";
-                break;
-            }
-            case BinaryOp::SUB: {
-                out << "(" << print(op.getLHS()) << ") - (" << print(op.getRHS()) << ")";
-                break;
-            }
-            case BinaryOp::MUL: {
-                out << "(" << print(op.getLHS()) << ") * (" << print(op.getRHS()) << ")";
-                break;
-            }
-            case BinaryOp::DIV: {
-                out << "(" << print(op.getLHS()) << ") / (" << print(op.getRHS()) << ")";
-                break;
-            }
-            case BinaryOp::EXP: {
-                out << "(AstDomain)(std::pow((AstDomain)" << print(op.getLHS()) << ","
-                    << "(AstDomain)" << print(op.getRHS()) << "))";
-                break;
-            }
-            case BinaryOp::MOD: {
-                out << "(" << print(op.getLHS()) << ") % (" << print(op.getRHS()) << ")";
-                break;
-            }
-            case BinaryOp::BAND: {
-                out << "(" << print(op.getLHS()) << ") & (" << print(op.getRHS()) << ")";
-                break;
-            }
-            case BinaryOp::BOR: {
-                out << "(" << print(op.getLHS()) << ") | (" << print(op.getRHS()) << ")";
-                break;
-            }
-            case BinaryOp::BXOR: {
-                out << "(" << print(op.getLHS()) << ") ^ (" << print(op.getRHS()) << ")";
-                break;
-            }
-            case BinaryOp::LAND: {
-                out << "(" << print(op.getLHS()) << ") && (" << print(op.getRHS()) << ")";
-                break;
-            }
-            case BinaryOp::LOR: {
-                out << "(" << print(op.getLHS()) << ") || (" << print(op.getRHS()) << ")";
-                break;
-            }
-            case BinaryOp::MAX: {
-                out << "(AstDomain)(std::max((AstDomain)" << print(op.getLHS()) << ","
-                    << "(AstDomain)" << print(op.getRHS()) << "))";
-                break;
-            }
-            case BinaryOp::MIN: {
-                out << "(AstDomain)(std::min((AstDomain)" << print(op.getLHS()) << ","
-                    << "(AstDomain)" << print(op.getRHS()) << "))";
-                break;
-            }
-
-            // strings
-            case BinaryOp::CAT: {
-                out << "(RamDomain)symTable.lookup(";
-                out << "(std::string(symTable.resolve((size_t)";
-                out << print(op.getLHS());
-                out << ")) + std::string(symTable.resolve((size_t)";
-                out << print(op.getRHS());
-                out << "))).c_str())";
-                break;
-            }
-            default:
-                assert(0 && "Unsupported Operation!");
-        }
-        PRINT_END_COMMENT(out);
-    }
-
-    void visitTernaryOperator(const RamTernaryOperator& op, std::ostream& out) override {
-        PRINT_BEGIN_COMMENT(out);
-        switch (op.getOperator()) {
-            case TernaryOp::SUBSTR:
-                out << "(RamDomain)symTable.lookup(";
-                out << "(substr_wrapper(symTable.resolve((size_t)";
-                out << print(op.getArg(0));
-                out << "),(";
-                out << print(op.getArg(1));
-                out << "),(";
-                out << print(op.getArg(2));
-                out << ")).c_str()))";
-                break;
-            default:
-                assert(0 && "Unsupported Operation!");
-        }
-        PRINT_END_COMMENT(out);
-    }
-
-    // -- records --
-
-    void visitPack(const RamPack& pack, std::ostream& out) override {
-        PRINT_BEGIN_COMMENT(out);
-        out << "pack("
-            << "ram::Tuple<RamDomain," << pack.getValues().size() << ">({" << join(pack.getValues(), ",", rec)
-            << "})"
-            << ")";
-        PRINT_END_COMMENT(out);
-    }
-
-    // -- subroutine argument --
-
-    void visitArgument(const RamArgument& arg, std::ostream& out) override {
-        out << "(args)[" << arg.getArgNumber() << "]";
-    }
-
-    // -- subroutine return --
-
-    void visitReturn(const RamReturn& ret, std::ostream& out) override {
-        for (auto val : ret.getValues()) {
-            if (val == nullptr) {
-                out << "ret.push_back(0);\n";
-                out << "err.push_back(true);\n";
-            } else {
-                out << "ret.push_back(" << print(val) << ");\n";
-                out << "err.push_back(false);\n";
-            }
-        }
-    }
-
-    // -- safety net --
-
-    void visitNode(const RamNode& node, std::ostream& /*out*/) override {
-        std::cerr << "Unsupported node type: " << typeid(node).name() << "\n";
-        assert(false && "Unsupported Node Type!");
-    }
-
-private:
-    printer print(const RamNode& node) {
-        return printer(*this, node);
-    }
-
-    printer print(const RamNode* node) {
-        return print(*node);
-    }
-};
-
-void genCode(std::ostream& out, const RamStatement& stmt) {
-    // use printer
-    CodeEmitter().visit(stmt, out);
-}
-}  // namespace
-
-void Synthesiser::generateCode(
-        const RamTranslationUnit& unit, std::ostream& os, const std::string& id) const {
-    // ---------------------------------------------------------------
-    //                      Auto-Index Generation
-    // ---------------------------------------------------------------
-    const SymbolTable& symTable = unit.getSymbolTable();
-    const RamProgram& prog = unit.getP();
-    IndexSetAnalysis* idxAnalysis = unit.getAnalysis<IndexSetAnalysis>();
-
-    // ---------------------------------------------------------------
-    //                      Code Generation
-    // ---------------------------------------------------------------
-
-    std::string classname = "Sf_" + id;
-
-    // generate C++ program
-    os << "#include \"souffle/CompiledSouffle.h\"\n";
-    if (Global::config().has("provenance")) {
-        os << "#include \"souffle/Explain.h\"\n";
-        os << "#include <ncurses.h>\n";
-    }
-    os << "\n";
-    os << "namespace souffle {\n";
-    os << "using namespace ram;\n";
-
-    // print wrapper for regex
-    os << "class " << classname << " : public SouffleProgram {\n";
-    os << "private:\n";
-    os << "static inline bool regex_wrapper(const char *pattern, const char *text) {\n";
-    os << "   bool result = false; \n";
-    os << "   try { result = std::regex_match(text, std::regex(pattern)); } catch(...) { \n";
-    os << "     std::cerr << \"warning: wrong pattern provided for match(\\\"\" << pattern << \"\\\",\\\"\" "
-          "<< text << \"\\\")\\n\";\n}\n";
-    os << "   return result;\n";
-    os << "}\n";
-    os << "static inline std::string substr_wrapper(const char *str, size_t idx, size_t len) {\n";
-    os << "   std::string sub_str, result; \n";
-    os << "   try { result = std::string(str).substr(idx,len); } catch(...) { \n";
-    os << "     std::cerr << \"warning: wrong index position provided by substr(\\\"\";\n";
-    os << "     std::cerr << str << \"\\\",\" << (int32_t)idx << \",\" << (int32_t)len << \") "
-          "functor.\\n\";\n";
-    os << "   } return result;\n";
-    os << "}\n";
-
-    if (Global::config().has("profile")) {
-        os << "std::string profiling_fname;\n";
-    }
-
-    // declare symbol table
-    os << "public:\n";
-    os << "SymbolTable symTable;\n";
-
-    // print relation definitions
-    std::string initCons;      // initialization of constructor
-    std::string deleteForNew;  // matching deletes for each new, used in the destructor
-    std::string registerRel;   // registration of relations
-    int relCtr = 0;
-    std::string tempType;  // string to hold the type of the temporary relations
-    visitDepthFirst(*(prog.getMain()), [&](const RamCreate& create) {
-
-        // get some table details
-        const auto& rel = create.getRelation();
-        int arity = rel.getArity();
-        const std::string& raw_name = rel.getName();
-        const std::string& name = getRelationName(rel);
-
-        // ensure that the type of the new knowledge is the same as that of the delta knowledge
-        tempType = (rel.isTemp() && raw_name.find("@delta") != std::string::npos)
-                           ? getRelationType(rel, rel.getArity(), idxAnalysis->getIndexes(rel))
-                           : tempType;
-        const std::string& type = (rel.isTemp()) ? tempType : getRelationType(rel, rel.getArity(),
-                                                                      idxAnalysis->getIndexes(rel));
-
-        // defining table
-        os << "// -- Table: " << raw_name << "\n";
-        os << type << "* " << name << ";\n";
-        if (initCons.size() > 0) {
-            initCons += ",\n";
-        }
-        initCons += name + "(new " + type + "())";
-        deleteForNew += "delete " + name + ";\n";
-        if ((rel.isInput() || rel.isComputed() || Global::config().has("provenance")) && !rel.isTemp()) {
-            os << "souffle::RelationWrapper<";
-            os << relCtr++ << ",";
-            os << type << ",";
-            os << "Tuple<RamDomain," << arity << ">,";
-            os << arity << ",";
-            os << (rel.isInput() ? "true" : "false") << ",";
-            os << (rel.isComputed() ? "true" : "false");
-            os << "> wrapper_" << name << ";\n";
-
-            // construct types
-            std::string tupleType = "std::array<const char *," + std::to_string(arity) + ">{";
-            std::string tupleName = "std::array<const char *," + std::to_string(arity) + ">{";
-
-            if (rel.getArity()) {
-                tupleType += "\"" + rel.getArgTypeQualifier(0) + "\"";
-                for (int i = 1; i < arity; i++) {
-                    tupleType += ",\"" + rel.getArgTypeQualifier(i) + "\"";
-                }
-
-                tupleName += "\"" + rel.getArg(0) + "\"";
-                for (int i = 1; i < arity; i++) {
-                    tupleName += ",\"" + rel.getArg(i) + "\"";
-                }
-            }
-            tupleType += "}";
-            tupleName += "}";
-
-            initCons += ",\nwrapper_" + name + "(" + "*" + name + ",symTable,\"" + raw_name + "\"," +
-                        tupleType + "," + tupleName + ")";
-            registerRel += "addRelation(\"" + raw_name + "\",&wrapper_" + name + "," +
-                           std::to_string(rel.isInput()) + "," + std::to_string(rel.isOutput()) + ");\n";
-        }
-    });
-
-    os << "public:\n";
-
-    // -- constructor --
-
-    os << classname;
-    if (Global::config().has("profile")) {
-        os << "(std::string pf=\"profile.log\") : profiling_fname(pf)";
-        if (initCons.size() > 0) {
-            os << ",\n" << initCons;
-        }
-    } else {
-        os << "()";
-        if (initCons.size() > 0) {
-            os << " : " << initCons;
-        }
-    }
-    os << "{\n";
-    os << registerRel;
-
-    if (symTable.size() > 0) {
-        os << "// -- initialize symbol table --\n";
-        os << "static const char *symbols[]={\n";
-        for (size_t i = 0; i < symTable.size(); i++) {
-            os << "\tR\"(" << symTable.resolve(i) << ")\",\n";
-        }
-        os << "};\n";
-        os << "symTable.insert(symbols," << symTable.size() << ");\n";
-        os << "\n";
-    }
-
-    os << "}\n";
-
-    // -- destructor --
-
-    os << "~" << classname << "() {\n";
-    os << deleteForNew;
-    os << "}\n";
-
-    // -- run function --
-
-    os << "private:\ntemplate <bool performIO> void runFunction(std::string inputDirectory = \".\", "
-          "std::string outputDirectory = \".\") {\n";
-
-    os << "SignalHandler::instance()->set();\n";
-
-    // initialize counter
-    os << "// -- initialize counter --\n";
-    os << "std::atomic<RamDomain> ctr(0);\n\n";
-
-    // set default threads (in embedded mode)
-    if (std::stoi(Global::config().get("jobs")) > 0) {
-        os << "#if defined(__EMBEDDED_SOUFFLE__) && defined(_OPENMP)\n";
-        os << "omp_set_num_threads(" << std::stoi(Global::config().get("jobs")) << ");\n";
-        os << "#endif\n\n";
-    }
-
-    // add actual program body
-    os << "// -- query evaluation --\n";
-    if (Global::config().has("profile")) {
-        os << "std::ofstream profile(profiling_fname);\n";
-<<<<<<< HEAD
-        const std::string ext = fileExtension(Global::config().get("profile"));
-        os << "profile << \"" << AstLogStatement::startDebug() << "\" << std::endl;\n";
-        genCode(os, *(prog.getMain()), indices);
-=======
-        os << "profile << \"@start-debug\\n\";\n";
-        genCode(os, *(prog.getMain()));
->>>>>>> a8c4bb9b
-    } else {
-        genCode(os, *(prog.getMain()));
-    }
-    // add code printing hint statistics
-    os << "\n// -- relation hint statistics --\n";
-    os << "if(isHintsProfilingEnabled()) {\n";
-    os << "std::cout << \" -- Operation Hint Statistics --\\n\";\n";
-    visitDepthFirst(*(prog.getMain()), [&](const RamCreate& create) {
-        auto name = getRelationName(create.getRelation());
-        os << "std::cout << \"Relation " << name << ":\\n\";\n";
-        os << name << "->printHintStatistics(std::cout,\"  \");\n";
-        os << "std::cout << \"\\n\";\n";
-    });
-    os << "}\n";
-
-    os << "SignalHandler::instance()->reset();\n";
-
-    os << "}\n";  // end of runFunction() method
-
-    // add methods to run with and without performing IO (mainly for the interface)
-    os << "public:\nvoid run() { runFunction<false>(); }\n";
-    os << "public:\nvoid runAll(std::string inputDirectory = \".\", std::string outputDirectory = \".\") { "
-          "runFunction<true>(inputDirectory, outputDirectory); }\n";
-
-    // issue printAll method
-    os << "public:\n";
-    os << "void printAll(std::string outputDirectory = \".\") {\n";
-    visitDepthFirst(*(prog.getMain()), [&](const RamStatement& node) {
-        if (auto store = dynamic_cast<const RamStore*>(&node)) {
-            for (IODirectives ioDirectives : store->getIODirectives()) {
+        // add code printing hint statistics
+        os << "\n// -- relation hint statistics --\n";
+        os << "if(isHintsProfilingEnabled()) {\n";
+        os << "std::cout << \" -- Operation Hint Statistics --\\n\";\n";
+        visitDepthFirst(*(prog.getMain()), [&](const RamCreate& create) {
+                auto name = getRelationName(create.getRelation());
+                os << "std::cout << \"Relation " << name << ":\\n\";\n";
+                os << name << "->printHintStatistics(std::cout,\"  \");\n";
+                os << "std::cout << \"\\n\";\n";
+                });
+        os << "}\n";
+
+        os << "SignalHandler::instance()->reset();\n";
+
+        os << "}\n";  // end of runFunction() method
+
+        // add methods to run with and without performing IO (mainly for the interface)
+        os << "public:\nvoid run() { runFunction<false>(); }\n";
+        os << "public:\nvoid runAll(std::string inputDirectory = \".\", std::string outputDirectory = \".\") { "
+            "runFunction<true>(inputDirectory, outputDirectory); }\n";
+
+        // issue printAll method
+        os << "public:\n";
+        os << "void printAll(std::string outputDirectory = \".\") {\n";
+        visitDepthFirst(*(prog.getMain()), [&](const RamStatement& node) {
+                if (auto store = dynamic_cast<const RamStore*>(&node)) {
+                for (IODirectives ioDirectives : store->getIODirectives()) {
                 os << "try {";
                 os << "std::map<std::string, std::string> directiveMap(" << ioDirectives << ");\n";
                 os << "if (!outputDirectory.empty() && directiveMap[\"IO\"] == \"file\" && ";
@@ -1454,177 +1448,177 @@
                 os << ")->writeAll(*" << getRelationName(store->getRelation()) << ");\n";
 
                 os << "} catch (std::exception& e) {std::cerr << e.what();exit(1);}\n";
-            }
-        } else if (auto print = dynamic_cast<const RamPrintSize*>(&node)) {
-            os << "{ auto lease = getOutputLock().acquire(); \n";
-            os << "(void)lease;\n";
-            os << "std::cout << R\"(" << print->getMessage() << ")\" <<  ";
-            os << getRelationName(print->getRelation()) << "->"
-               << "size() << std::endl;\n";
-            os << "}";
+                }
+                } else if (auto print = dynamic_cast<const RamPrintSize*>(&node)) {
+                os << "{ auto lease = getOutputLock().acquire(); \n";
+                os << "(void)lease;\n";
+                os << "std::cout << R\"(" << print->getMessage() << ")\" <<  ";
+                os << getRelationName(print->getRelation()) << "->"
+                    << "size() << std::endl;\n";
+                os << "}";
+                }
+        });
+        os << "}\n";  // end of printAll() method
+
+        // issue loadAll method
+        os << "public:\n";
+        os << "void loadAll(std::string inputDirectory = \".\") {\n";
+        visitDepthFirst(*(prog.getMain()), [&](const RamLoad& load) {
+                // get some table details
+                os << "try {";
+                os << "std::map<std::string, std::string> directiveMap(";
+                os << load.getIODirectives() << ");\n";
+                os << "if (!inputDirectory.empty() && directiveMap[\"IO\"] == \"file\" && ";
+                os << "directiveMap[\"filename\"].front() != '/') {";
+                os << "directiveMap[\"filename\"] = inputDirectory + \"/\" + directiveMap[\"filename\"];";
+                os << "}\n";
+                os << "IODirectives ioDirectives(directiveMap);\n";
+                os << "IOSystem::getInstance().getReader(";
+                os << "SymbolMask({" << load.getRelation().getSymbolMask() << "})";
+                os << ", symTable, ioDirectives";
+                os << ", " << Global::config().has("provenance");
+                os << ")->readAll(*" << getRelationName(load.getRelation());
+                os << ");\n";
+                os << "} catch (std::exception& e) {std::cerr << e.what();exit(1);}\n";
+                });
+        os << "}\n";  // end of loadAll() method
+
+        // issue dump methods
+        auto dumpRelation = [&](const std::string& name, const SymbolMask& mask, size_t arity) {
+            auto relName = name;
+
+            os << "try {";
+            os << "IODirectives ioDirectives;\n";
+            os << "ioDirectives.setIOType(\"stdout\");\n";
+            os << "ioDirectives.setRelationName(\"" << name << "\");\n";
+            os << "IOSystem::getInstance().getWriter(";
+            os << "SymbolMask({" << mask << "})";
+            os << ", symTable, ioDirectives, " << Global::config().has("provenance");
+            os << ")->writeAll(*" << relName << ");\n";
+            os << "} catch (std::exception& e) {std::cerr << e.what();exit(1);}\n";
+        };
+
+        // dump inputs
+        os << "public:\n";
+        os << "void dumpInputs(std::ostream& out = std::cout) {\n";
+        visitDepthFirst(*(prog.getMain()), [&](const RamLoad& load) {
+                auto& name = getRelationName(load.getRelation());
+                auto& mask = load.getRelation().getSymbolMask();
+                size_t arity = load.getRelation().getArity();
+                dumpRelation(name, mask, arity);
+                });
+        os << "}\n";  // end of dumpInputs() method
+
+        // dump outputs
+        os << "public:\n";
+        os << "void dumpOutputs(std::ostream& out = std::cout) {\n";
+        visitDepthFirst(*(prog.getMain()), [&](const RamStore& store) {
+                auto& name = getRelationName(store.getRelation());
+                auto& mask = store.getRelation().getSymbolMask();
+                size_t arity = store.getRelation().getArity();
+                dumpRelation(name, mask, arity);
+                });
+        os << "}\n";  // end of dumpOutputs() method
+
+        os << "public:\n";
+        os << "const SymbolTable &getSymbolTable() const {\n";
+        os << "return symTable;\n";
+        os << "}\n";  // end of getSymbolTable() method
+
+        // TODO: generate code for subroutines
+        if (Global::config().has("provenance")) {
+            // generate subroutine adapter
+            os << "void executeSubroutine(std::string name, const std::vector<RamDomain>& args, "
+                "std::vector<RamDomain>& ret, std::vector<bool>& err) override {\n";
+
+            // subroutine number
+            size_t subroutineNum = 0;
+            for (auto& sub : prog.getSubroutines()) {
+                os << "if (name == \"" << sub.first << "\") {\n"
+                    << "subproof_" << subroutineNum
+                    << "(args, ret, err);\n"  // subproof_i to deal with special characters in relation names
+                    << "}\n";
+                subroutineNum++;
+            }
+            os << "}\n";  // end of executeSubroutine
+
+            // generate method for each subroutine
+            subroutineNum = 0;
+            for (auto& sub : prog.getSubroutines()) {
+                // method header
+                os << "void "
+                    << "subproof_" << subroutineNum << "(const std::vector<RamDomain>& args, "
+                    "std::vector<RamDomain>& ret, std::vector<bool>& err) {\n";
+
+                // generate code for body
+                genCode(os, *sub.second);
+
+                os << "return;\n";
+                os << "}\n";  // end of subroutine
+                subroutineNum++;
+            }
         }
-    });
-    os << "}\n";  // end of printAll() method
-
-    // issue loadAll method
-    os << "public:\n";
-    os << "void loadAll(std::string inputDirectory = \".\") {\n";
-    visitDepthFirst(*(prog.getMain()), [&](const RamLoad& load) {
-        // get some table details
-        os << "try {";
-        os << "std::map<std::string, std::string> directiveMap(";
-        os << load.getIODirectives() << ");\n";
-        os << "if (!inputDirectory.empty() && directiveMap[\"IO\"] == \"file\" && ";
-        os << "directiveMap[\"filename\"].front() != '/') {";
-        os << "directiveMap[\"filename\"] = inputDirectory + \"/\" + directiveMap[\"filename\"];";
+
+        os << "};\n";  // end of class declaration
+
+        // hidden hooks
+        os << "SouffleProgram *newInstance_" << id << "(){return new " << classname << ";}\n";
+        os << "SymbolTable *getST_" << id << "(SouffleProgram *p){return &reinterpret_cast<" << classname
+            << "*>(p)->symTable;}\n";
+
+        os << "#ifdef __EMBEDDED_SOUFFLE__\n";
+        os << "class factory_" << classname << ": public souffle::ProgramFactory {\n";
+        os << "SouffleProgram *newInstance() {\n";
+        os << "return new " << classname << "();\n";
+        os << "};\n";
+        os << "public:\n";
+        os << "factory_" << classname << "() : ProgramFactory(\"" << id << "\"){}\n";
+        os << "};\n";
+        os << "static factory_" << classname << " __factory_" << classname << "_instance;\n";
         os << "}\n";
-        os << "IODirectives ioDirectives(directiveMap);\n";
-        os << "IOSystem::getInstance().getReader(";
-        os << "SymbolMask({" << load.getRelation().getSymbolMask() << "})";
-        os << ", symTable, ioDirectives";
-        os << ", " << Global::config().has("provenance");
-        os << ")->readAll(*" << getRelationName(load.getRelation());
+        os << "#else\n";
+        os << "}\n";
+        os << "int main(int argc, char** argv)\n{\n";
+        os << "try{\n";
+
+        // parse arguments
+        os << "souffle::CmdOptions opt(";
+        os << "R\"(" << Global::config().get("") << ")\",\n";
+        os << "R\"(.)\",\n";
+        os << "R\"(.)\",\n";
+        if (Global::config().has("profile")) {
+            os << "true,\n";
+            os << "R\"(" << Global::config().get("profile") << ")\",\n";
+        } else {
+            os << "false,\n";
+            os << "R\"()\",\n";
+        }
+        os << std::stoi(Global::config().get("jobs")) << "\n";
         os << ");\n";
-        os << "} catch (std::exception& e) {std::cerr << e.what();exit(1);}\n";
-    });
-    os << "}\n";  // end of loadAll() method
-
-    // issue dump methods
-    auto dumpRelation = [&](const std::string& name, const SymbolMask& mask, size_t arity) {
-        auto relName = name;
-
-        os << "try {";
-        os << "IODirectives ioDirectives;\n";
-        os << "ioDirectives.setIOType(\"stdout\");\n";
-        os << "ioDirectives.setRelationName(\"" << name << "\");\n";
-        os << "IOSystem::getInstance().getWriter(";
-        os << "SymbolMask({" << mask << "})";
-        os << ", symTable, ioDirectives, " << Global::config().has("provenance");
-        os << ")->writeAll(*" << relName << ");\n";
-        os << "} catch (std::exception& e) {std::cerr << e.what();exit(1);}\n";
-    };
-
-    // dump inputs
-    os << "public:\n";
-    os << "void dumpInputs(std::ostream& out = std::cout) {\n";
-    visitDepthFirst(*(prog.getMain()), [&](const RamLoad& load) {
-        auto& name = getRelationName(load.getRelation());
-        auto& mask = load.getRelation().getSymbolMask();
-        size_t arity = load.getRelation().getArity();
-        dumpRelation(name, mask, arity);
-    });
-    os << "}\n";  // end of dumpInputs() method
-
-    // dump outputs
-    os << "public:\n";
-    os << "void dumpOutputs(std::ostream& out = std::cout) {\n";
-    visitDepthFirst(*(prog.getMain()), [&](const RamStore& store) {
-        auto& name = getRelationName(store.getRelation());
-        auto& mask = store.getRelation().getSymbolMask();
-        size_t arity = store.getRelation().getArity();
-        dumpRelation(name, mask, arity);
-    });
-    os << "}\n";  // end of dumpOutputs() method
-
-    os << "public:\n";
-    os << "const SymbolTable &getSymbolTable() const {\n";
-    os << "return symTable;\n";
-    os << "}\n";  // end of getSymbolTable() method
-
-    // TODO: generate code for subroutines
-    if (Global::config().has("provenance")) {
-        // generate subroutine adapter
-        os << "void executeSubroutine(std::string name, const std::vector<RamDomain>& args, "
-              "std::vector<RamDomain>& ret, std::vector<bool>& err) override {\n";
-
-        // subroutine number
-        size_t subroutineNum = 0;
-        for (auto& sub : prog.getSubroutines()) {
-            os << "if (name == \"" << sub.first << "\") {\n"
-               << "subproof_" << subroutineNum
-               << "(args, ret, err);\n"  // subproof_i to deal with special characters in relation names
-               << "}\n";
-            subroutineNum++;
+
+        os << "if (!opt.parse(argc,argv)) return 1;\n";
+
+        os << "#if defined(_OPENMP) \n";
+        os << "omp_set_nested(true);\n";
+        os << "#endif\n";
+
+        os << "souffle::";
+        if (Global::config().has("profile")) {
+            os << classname + " obj(opt.getProfileName());\n";
+        } else {
+            os << classname + " obj;\n";
         }
-        os << "}\n";  // end of executeSubroutine
-
-        // generate method for each subroutine
-        subroutineNum = 0;
-        for (auto& sub : prog.getSubroutines()) {
-            // method header
-            os << "void "
-               << "subproof_" << subroutineNum << "(const std::vector<RamDomain>& args, "
-                                                  "std::vector<RamDomain>& ret, std::vector<bool>& err) {\n";
-
-            // generate code for body
-            genCode(os, *sub.second);
-
-            os << "return;\n";
-            os << "}\n";  // end of subroutine
-            subroutineNum++;
+
+        os << "obj.runAll(opt.getInputFileDir(), opt.getOutputFileDir());\n";
+        if (Global::config().get("provenance") == "1") {
+            os << "explain(obj, true, false);\n";
+        } else if (Global::config().get("provenance") == "2") {
+            os << "explain(obj, true, true);\n";
         }
+
+        os << "return 0;\n";
+        os << "} catch(std::exception &e) { souffle::SignalHandler::instance()->error(e.what());}\n";
+        os << "}\n";
+        os << "#endif\n";
     }
-
-    os << "};\n";  // end of class declaration
-
-    // hidden hooks
-    os << "SouffleProgram *newInstance_" << id << "(){return new " << classname << ";}\n";
-    os << "SymbolTable *getST_" << id << "(SouffleProgram *p){return &reinterpret_cast<" << classname
-       << "*>(p)->symTable;}\n";
-
-    os << "#ifdef __EMBEDDED_SOUFFLE__\n";
-    os << "class factory_" << classname << ": public souffle::ProgramFactory {\n";
-    os << "SouffleProgram *newInstance() {\n";
-    os << "return new " << classname << "();\n";
-    os << "};\n";
-    os << "public:\n";
-    os << "factory_" << classname << "() : ProgramFactory(\"" << id << "\"){}\n";
-    os << "};\n";
-    os << "static factory_" << classname << " __factory_" << classname << "_instance;\n";
-    os << "}\n";
-    os << "#else\n";
-    os << "}\n";
-    os << "int main(int argc, char** argv)\n{\n";
-    os << "try{\n";
-
-    // parse arguments
-    os << "souffle::CmdOptions opt(";
-    os << "R\"(" << Global::config().get("") << ")\",\n";
-    os << "R\"(.)\",\n";
-    os << "R\"(.)\",\n";
-    if (Global::config().has("profile")) {
-        os << "true,\n";
-        os << "R\"(" << Global::config().get("profile") << ")\",\n";
-    } else {
-        os << "false,\n";
-        os << "R\"()\",\n";
-    }
-    os << std::stoi(Global::config().get("jobs")) << "\n";
-    os << ");\n";
-
-    os << "if (!opt.parse(argc,argv)) return 1;\n";
-
-    os << "#if defined(_OPENMP) \n";
-    os << "omp_set_nested(true);\n";
-    os << "#endif\n";
-
-    os << "souffle::";
-    if (Global::config().has("profile")) {
-        os << classname + " obj(opt.getProfileName());\n";
-    } else {
-        os << classname + " obj;\n";
-    }
-
-    os << "obj.runAll(opt.getInputFileDir(), opt.getOutputFileDir());\n";
-    if (Global::config().get("provenance") == "1") {
-        os << "explain(obj, true, false);\n";
-    } else if (Global::config().get("provenance") == "2") {
-        os << "explain(obj, true, true);\n";
-    }
-
-    os << "return 0;\n";
-    os << "} catch(std::exception &e) { souffle::SignalHandler::instance()->error(e.what());}\n";
-    os << "}\n";
-    os << "#endif\n";
-}
 }  // end of namespace souffle