--- conflicted
+++ resolved
@@ -305,25 +305,6 @@
     out << "return insert(data);\n";
     out << "}\n";  // end of insert(RamDomain x1, RamDomain x2, ...)
 
-<<<<<<< HEAD
-=======
-    // insertAll methods
-    out << "template <typename T>\n";
-    out << "void insertAll(T& other) {\n";
-    out << "for (auto const& cur : other) {\n";
-    out << "insert(cur);\n";
-    out << "}\n";
-    out << "}\n";  // end of insertAll<T>
-
-    out << "void insertAll(" << getTypeName() << "& other) {\n";
-    for (size_t i = 0; i < numIndexes; i++) {
-        if (provenanceIndexNumbers.find(i) == provenanceIndexNumbers.end()) {
-            out << "ind_" << i << ".insertAll(other.ind_" << i << ");\n";
-        }
-    }
-    out << "}\n";  // end of insertAll(relationType& other)
-
->>>>>>> ff9b63dd
     // contains methods
     out << "bool contains(const t_tuple& t, context& h) const {\n";
     out << "return ind_" << masterIndex << ".contains(t, h.hints_" << masterIndex << ");\n";
