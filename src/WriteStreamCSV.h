--- conflicted
+++ resolved
@@ -44,16 +44,9 @@
 
 class WriteFileCSV : public WriteStreamCSV, public WriteStream {
 public:
-<<<<<<< HEAD
     WriteFileCSV(const std::vector<RamPrimitiveType>& symbolMask, const SymbolTable& symbolTable,
-            const IODirectives& ioDirectives, const size_t numberOfHeights = 0, const bool provenance = false)
-            : WriteStream(symbolMask, symbolTable, provenance, numberOfHeights),
-              delimiter(getDelimiter(ioDirectives)),
-=======
-    WriteFileCSV(const std::vector<bool>& symbolMask, const SymbolTable& symbolTable,
             const IODirectives& ioDirectives, const size_t auxiliaryArity = 0)
             : WriteStream(symbolMask, symbolTable, auxiliaryArity), delimiter(getDelimiter(ioDirectives)),
->>>>>>> 20b1c7ae
               file(ioDirectives.getFileName(), std::ios::out | std::ios::binary) {
         if (ioDirectives.has("headers") && ioDirectives.get("headers") == "true") {
             file << ioDirectives.get("attributeNames") << std::endl;
@@ -83,16 +76,9 @@
 #ifdef USE_LIBZ
 class WriteGZipFileCSV : public WriteStreamCSV, public WriteStream {
 public:
-<<<<<<< HEAD
     WriteGZipFileCSV(const std::vector<RamPrimitiveType>& symbolMask, const SymbolTable& symbolTable,
-            const IODirectives& ioDirectives, const size_t numberOfHeights = 0, const bool provenance = false)
-            : WriteStream(symbolMask, symbolTable, provenance, numberOfHeights),
-              delimiter(getDelimiter(ioDirectives)),
-=======
-    WriteGZipFileCSV(const std::vector<bool>& symbolMask, const SymbolTable& symbolTable,
             const IODirectives& ioDirectives, const size_t auxiliaryArity = 0)
             : WriteStream(symbolMask, symbolTable, auxiliaryArity), delimiter(getDelimiter(ioDirectives)),
->>>>>>> 20b1c7ae
               file(ioDirectives.getFileName(), std::ios::out | std::ios::binary) {
         if (ioDirectives.has("headers") && ioDirectives.get("headers") == "true") {
             file << ioDirectives.get("attributeNames") << std::endl;
@@ -122,16 +108,9 @@
 
 class WriteCoutCSV : public WriteStreamCSV, public WriteStream {
 public:
-<<<<<<< HEAD
     WriteCoutCSV(const std::vector<RamPrimitiveType>& symbolMask, const SymbolTable& symbolTable,
-            const IODirectives& ioDirectives, const size_t numberOfHeights = 0, const bool provenance = false)
-            : WriteStream(symbolMask, symbolTable, provenance, numberOfHeights),
-              delimiter(getDelimiter(ioDirectives)) {
-=======
-    WriteCoutCSV(const std::vector<bool>& symbolMask, const SymbolTable& symbolTable,
             const IODirectives& ioDirectives, const size_t auxiliaryArity = 0)
             : WriteStream(symbolMask, symbolTable, auxiliaryArity), delimiter(getDelimiter(ioDirectives)) {
->>>>>>> 20b1c7ae
         std::cout << "---------------\n" << ioDirectives.getRelationName();
         if (ioDirectives.has("headers") && ioDirectives.get("headers") == "true") {
             std::cout << "\n" << ioDirectives.get("attributeNames");
@@ -187,15 +166,9 @@
 
 class WriteFileCSVFactory : public WriteStreamFactory {
 public:
-<<<<<<< HEAD
     std::unique_ptr<WriteStream> getWriter(const std::vector<RamPrimitiveType>& symbolMask,
-            const SymbolTable& symbolTable, const IODirectives& ioDirectives, const bool provenance,
-            const size_t numberOfHeights) override {
-=======
-    std::unique_ptr<WriteStream> getWriter(const std::vector<bool>& symbolMask,
             const SymbolTable& symbolTable, const IODirectives& ioDirectives,
             const size_t auxiliaryArity) override {
->>>>>>> 20b1c7ae
 #ifdef USE_LIBZ
         if (ioDirectives.has("compress")) {
             return std::make_unique<WriteGZipFileCSV>(symbolMask, symbolTable, ioDirectives, auxiliaryArity);
@@ -212,18 +185,10 @@
 
 class WriteCoutCSVFactory : public WriteStreamFactory {
 public:
-<<<<<<< HEAD
     std::unique_ptr<WriteStream> getWriter(const std::vector<RamPrimitiveType>& symbolMask,
-            const SymbolTable& symbolTable, const IODirectives& ioDirectives, const bool provenance,
-            const size_t numberOfHeights) override {
-        return std::make_unique<WriteCoutCSV>(
-                symbolMask, symbolTable, ioDirectives, numberOfHeights, provenance);
-=======
-    std::unique_ptr<WriteStream> getWriter(const std::vector<bool>& symbolMask,
             const SymbolTable& symbolTable, const IODirectives& ioDirectives,
             const size_t auxiliaryArity) override {
         return std::make_unique<WriteCoutCSV>(symbolMask, symbolTable, ioDirectives, auxiliaryArity);
->>>>>>> 20b1c7ae
     }
     const std::string& getName() const override {
         static const std::string name = "stdout";
