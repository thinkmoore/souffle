/*
 * Souffle - A Datalog Compiler
 * Copyright (c) 2015, Oracle and/or its affiliates. All rights reserved
 * Licensed under the Universal Permissive License v 1.0 as shown at:
 * - https://opensource.org/licenses/UPL
 * - <souffle root>/licenses/SOUFFLE-UPL.txt
 */

/************************************************************************
 *
 * @file UniqueAggregationVariables.cpp
 *
 ***********************************************************************/

#include "ast/transform/UniqueAggregationVariables.h"
#include "ast/analysis/Aggregate.h"
#include "ast/Aggregator.h"
#include "ast/Argument.h"
#include "ast/Program.h"
#include "ast/TranslationUnit.h"
#include "ast/Variable.h"
#include "ast/utility/Visitor.h"
#include "souffle/utility/StringUtil.h"
#include <set>
#include <vector>

namespace souffle::ast::transform {

/**
 * Renames all local variables of the aggregate to something unique, so that
 *  the scope of the local variable is limited to the body of the aggregate subclause.
 *  This assumes that we have simplified the target expression to a target variable.
 **/
bool UniqueAggregationVariablesTransformer::transform(TranslationUnit& translationUnit) {
    bool changed = false;

    // make variables in aggregates unique
<<<<<<< HEAD
    visitDepthFirst(*translationUnit.getProgram(), [&](const Clause& clause) {
        // find out if the target expression variable occurs elsewhere in the rule. If so, rename it
        // to avoid naming conflicts
        visitDepthFirst(clause, [&](const Aggregator& agg) {
            // get the set of local variables in this aggregate and rename
            // those that occur outside the aggregate
            std::set<std::string> localVariables = analysis::getLocalVariables(translationUnit, clause, agg);
            std::set<std::string> variablesOutsideAggregate = analysis::getVariablesOutsideAggregate(clause, agg);
            for (const std::string& name : localVariables) {
                if (variablesOutsideAggregate.find(name) != variablesOutsideAggregate.end()) {
                    // then this MUST be renamed to avoid scoping issues
                    std::string uniqueName = analysis::findUniqueVariableName(clause, name);
                    visitDepthFirst(agg, [&](const Variable& var) {
                        if (var.getName() == name) {
                            const_cast<Variable&>(var).setName(uniqueName);
                            changed = true;
                        }
                    });
                }
=======
    int aggNumber = 0;
    Program& program = translationUnit.getProgram();
    visitDepthFirstPostOrder(program, [&](const Aggregator& agg) {
        // only applicable for aggregates with target expression
        if (agg.getTargetExpression() == nullptr) {
            return;
        }

        // get all variables in the target expression
        std::set<std::string> names;
        visitDepthFirst(
                *agg.getTargetExpression(), [&](const ast::Variable& var) { names.insert(var.getName()); });

        // rename them
        visitDepthFirst(agg, [&](const ast::Variable& var) {
            auto pos = names.find(var.getName());
            if (pos == names.end()) {
                return;
>>>>>>> 8a3c4da0
            }
        });        
    });
    return changed;
}

}  // namespace souffle::ast::transform<|MERGE_RESOLUTION|>--- conflicted
+++ resolved
@@ -13,12 +13,12 @@
  ***********************************************************************/
 
 #include "ast/transform/UniqueAggregationVariables.h"
-#include "ast/analysis/Aggregate.h"
 #include "ast/Aggregator.h"
 #include "ast/Argument.h"
 #include "ast/Program.h"
 #include "ast/TranslationUnit.h"
 #include "ast/Variable.h"
+#include "ast/analysis/Aggregate.h"
 #include "ast/utility/Visitor.h"
 #include "souffle/utility/StringUtil.h"
 #include <set>
@@ -35,15 +35,15 @@
     bool changed = false;
 
     // make variables in aggregates unique
-<<<<<<< HEAD
-    visitDepthFirst(*translationUnit.getProgram(), [&](const Clause& clause) {
+    visitDepthFirst(translationUnit.getProgram(), [&](const Clause& clause) {
         // find out if the target expression variable occurs elsewhere in the rule. If so, rename it
         // to avoid naming conflicts
         visitDepthFirst(clause, [&](const Aggregator& agg) {
             // get the set of local variables in this aggregate and rename
             // those that occur outside the aggregate
             std::set<std::string> localVariables = analysis::getLocalVariables(translationUnit, clause, agg);
-            std::set<std::string> variablesOutsideAggregate = analysis::getVariablesOutsideAggregate(clause, agg);
+            std::set<std::string> variablesOutsideAggregate =
+                    analysis::getVariablesOutsideAggregate(clause, agg);
             for (const std::string& name : localVariables) {
                 if (variablesOutsideAggregate.find(name) != variablesOutsideAggregate.end()) {
                     // then this MUST be renamed to avoid scoping issues
@@ -55,28 +55,8 @@
                         }
                     });
                 }
-=======
-    int aggNumber = 0;
-    Program& program = translationUnit.getProgram();
-    visitDepthFirstPostOrder(program, [&](const Aggregator& agg) {
-        // only applicable for aggregates with target expression
-        if (agg.getTargetExpression() == nullptr) {
-            return;
-        }
-
-        // get all variables in the target expression
-        std::set<std::string> names;
-        visitDepthFirst(
-                *agg.getTargetExpression(), [&](const ast::Variable& var) { names.insert(var.getName()); });
-
-        // rename them
-        visitDepthFirst(agg, [&](const ast::Variable& var) {
-            auto pos = names.find(var.getName());
-            if (pos == names.end()) {
-                return;
->>>>>>> 8a3c4da0
             }
-        });        
+        });
     });
     return changed;
 }
