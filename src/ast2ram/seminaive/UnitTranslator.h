--- conflicted
+++ resolved
@@ -67,12 +67,8 @@
     /** High-level relation translation */
     virtual Own<ram::Sequence> generateProgram(const ast::TranslationUnit& translationUnit);
     Own<ram::Statement> generateNonRecursiveRelation(const ast::Relation& rel) const;
-<<<<<<< HEAD
-    Own<ram::Statement> generateRecursiveStratum(const ast::RelationSet& scc) const;
-=======
     Own<ram::Statement> generateRecursiveStratum(
-            const std::set<const ast::Relation*>& scc, std::size_t sccNum) const;
->>>>>>> ae7f6a0b
+        const ast::RelationSet& scc, std::size_t sccNum) const;
 
     /** IO translation */
     Own<ram::Statement> generateStoreRelation(const ast::Relation* relation) const;
