--- conflicted
+++ resolved
@@ -180,15 +180,9 @@
 
 class ReadSQLiteFactory : public ReadStreamFactory {
 public:
-<<<<<<< HEAD
     Own<ReadStream> getReader(const std::map<std::string, std::string>& rwOperation, SymbolTable& symbolTable,
             RecordTable& recordTable) override {
-        return std::make_unique<ReadStreamSQLite>(rwOperation, symbolTable, recordTable);
-=======
-    std::unique_ptr<ReadStream> getReader(const std::map<std::string, std::string>& rwOperation,
-            SymbolTable& symbolTable, RecordTable& recordTable) override {
         return mk<ReadStreamSQLite>(rwOperation, symbolTable, recordTable);
->>>>>>> b0bdb5b3
     }
 
     const std::string& getName() const override {
