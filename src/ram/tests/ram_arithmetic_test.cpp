--- conflicted
+++ resolved
@@ -54,23 +54,12 @@
     returnValues.emplace_back(std::move(expression));
 
     Global::config().set("jobs", "1");
-<<<<<<< HEAD
-    Own<RamStatement> query =
-            std::make_unique<RamQuery>(std::make_unique<RamSubroutineReturn>(std::move(returnValues)));
+    Own<RamStatement> query = mk<RamQuery>(mk<RamSubroutineReturn>(std::move(returnValues)));
     std::map<std::string, Own<RamStatement>> subs;
-=======
-    std::unique_ptr<RamStatement> query = mk<RamQuery>(mk<RamSubroutineReturn>(std::move(returnValues)));
-    std::map<std::string, std::unique_ptr<RamStatement>> subs;
->>>>>>> b0bdb5b3
     subs.insert(std::make_pair("test", std::move(query)));
     VecOwn<RamRelation> rels;
 
-<<<<<<< HEAD
-    Own<RamProgram> prog =
-            std::make_unique<RamProgram>(std::move(rels), std::make_unique<RamSequence>(), std::move(subs));
-=======
-    std::unique_ptr<RamProgram> prog = mk<RamProgram>(std::move(rels), mk<RamSequence>(), std::move(subs));
->>>>>>> b0bdb5b3
+    Own<RamProgram> prog = mk<RamProgram>(std::move(rels), mk<RamSequence>(), std::move(subs));
 
     ErrorReport errReport;
     DebugReport debugReport;
@@ -78,11 +67,7 @@
     RamTranslationUnit translationUnit(std::move(prog), symTab, errReport, debugReport);
 
     // configure and execute interpreter
-<<<<<<< HEAD
-    Own<InterpreterEngine> interpreter = std::make_unique<InterpreterEngine>(translationUnit);
-=======
-    std::unique_ptr<InterpreterEngine> interpreter = mk<InterpreterEngine>(translationUnit);
->>>>>>> b0bdb5b3
+    Own<InterpreterEngine> interpreter = mk<InterpreterEngine>(translationUnit);
 
     std::string name("test");
     std::vector<RamDomain> ret;
@@ -98,14 +83,8 @@
     return evalExpression(std::move(expression), symTab);
 }
 
-<<<<<<< HEAD
 RamDomain evalMultiArg(FunctorOp functor, VecOwn<RamExpression> args, SymbolTable& symTab) {
-    return evalExpression(std::make_unique<RamIntrinsicOperator>(functor, std::move(args)), symTab);
-=======
-RamDomain evalMultiArg(
-        FunctorOp functor, std::vector<std::unique_ptr<RamExpression>> args, SymbolTable& symTab) {
     return evalExpression(mk<RamIntrinsicOperator>(functor, std::move(args)), symTab);
->>>>>>> b0bdb5b3
 }
 
 RamDomain evalMultiArg(FunctorOp functor, VecOwn<RamExpression> args) {
@@ -115,39 +94,24 @@
 
 /** Evaluate a single argument expression */
 RamDomain evalUnary(FunctorOp functor, RamDomain arg1) {
-<<<<<<< HEAD
     VecOwn<RamExpression> args;
-    args.push_back(std::make_unique<RamSignedConstant>(arg1));
-=======
-    std::vector<std::unique_ptr<RamExpression>> args;
     args.push_back(mk<RamSignedConstant>(arg1));
->>>>>>> b0bdb5b3
 
     return evalMultiArg(functor, std::move(args));
 }
 
 /** Evaluate a binary operator */
 RamDomain evalBinary(FunctorOp functor, RamDomain arg1, RamDomain arg2) {
-<<<<<<< HEAD
     VecOwn<RamExpression> args;
-    args.push_back(std::make_unique<RamSignedConstant>(arg1));
-    args.push_back(std::make_unique<RamSignedConstant>(arg2));
-=======
-    std::vector<std::unique_ptr<RamExpression>> args;
     args.push_back(mk<RamSignedConstant>(arg1));
     args.push_back(mk<RamSignedConstant>(arg2));
->>>>>>> b0bdb5b3
 
     return evalMultiArg(functor, std::move(args));
 }
 
 TEST(RamSignedConstant, ArithmeticEvaluation) {
     RamDomain num = 42;
-<<<<<<< HEAD
-    Own<RamExpression> expression = std::make_unique<RamSignedConstant>(num);
-=======
-    std::unique_ptr<RamExpression> expression = mk<RamSignedConstant>(num);
->>>>>>> b0bdb5b3
+    Own<RamExpression> expression = mk<RamSignedConstant>(num);
     RamDomain result = evalExpression(std::move(expression));
     EXPECT_EQ(result, num);
 }
