/*
 * Souffle - A Datalog Compiler
 * Copyright (c) 2018, The Souffle Developers. All rights reserved
 * Licensed under the Universal Permissive License v 1.0 as shown at:
 * - https://opensource.org/licenses/UPL
 * - <souffle root>/licenses/SOUFFLE-UPL.txt
 */

/************************************************************************
 *
 * @file MakeIndex.cpp
 *
 ***********************************************************************/

#include "ram/transform/MakeIndex.h"
#include "FunctorOps.h"
#include "RelationTag.h"
#include "ram/Condition.h"
#include "ram/Constraint.h"
#include "ram/Expression.h"
#include "ram/Node.h"
#include "ram/Operation.h"
#include "ram/Program.h"
#include "ram/Relation.h"
#include "ram/Statement.h"
#include "ram/Utils.h"
#include "ram/Visitor.h"
#include "souffle/BinaryConstraintOps.h"
#include "souffle/RamTypes.h"
#include "souffle/utility/ContainerUtil.h"
#include "souffle/utility/MiscUtil.h"
#include <algorithm>
#include <cstddef>
#include <functional>
#include <memory>
#include <tuple>
#include <utility>
#include <vector>

namespace souffle {

using ExpressionPair = std::pair<std::unique_ptr<RamExpression>, std::unique_ptr<RamExpression>>;

ExpressionPair MakeIndexTransformer::getExpressionPair(
        const RamConstraint* binRelOp, size_t& element, int identifier) {
    if (isLessEqual(binRelOp->getOperator())) {
        // Tuple[level, element] <= <expr>
        if (const auto* lhs = dynamic_cast<const RamTupleElement*>(&binRelOp->getLHS())) {
            const RamExpression* rhs = &binRelOp->getRHS();
            if (lhs->getTupleId() == identifier && rla->getLevel(rhs) < identifier) {
                element = lhs->getElement();
                return {mk<RamUndefValue>(), clone(rhs)};
            }
        }
        // <expr> <= Tuple[level, element]
        if (const auto* rhs = dynamic_cast<const RamTupleElement*>(&binRelOp->getRHS())) {
            const RamExpression* lhs = &binRelOp->getLHS();
            if (rhs->getTupleId() == identifier && rla->getLevel(lhs) < identifier) {
                element = rhs->getElement();
                return {clone(lhs), mk<RamUndefValue>()};
            }
        }
    }

<<<<<<< HEAD
    if (isGreaterEqual(binRelOp->getOperator())) {
=======
    if (isGreaterEqualSigned(binRelOp->getOperator())) {
        // Tuple[level, element] >= <expr>
        if (const auto* lhs = dynamic_cast<const RamTupleElement*>(&binRelOp->getLHS())) {
            const RamExpression* rhs = &binRelOp->getRHS();
            if (lhs->getTupleId() == identifier && rla->getLevel(rhs) < identifier) {
                element = lhs->getElement();
                return {clone(rhs), mk<RamUndefValue>()};
            }
        }
        // <expr> >= Tuple[level, element]
        if (const auto* rhs = dynamic_cast<const RamTupleElement*>(&binRelOp->getRHS())) {
            const RamExpression* lhs = &binRelOp->getLHS();
            if (rhs->getTupleId() == identifier && rla->getLevel(lhs) < identifier) {
                element = rhs->getElement();
                return {mk<RamUndefValue>(), clone(lhs)};
            }
        }
    }
    if (isLessThanSigned(binRelOp->getOperator())) {
        // Tuple[level, element] < <expr>
        // is equivalent to
        // Tuple[level, element] <= <expr> - 1
        if (const auto* lhs = dynamic_cast<const RamTupleElement*>(&binRelOp->getLHS())) {
            const RamExpression* rhs = &binRelOp->getRHS();
            if (lhs->getTupleId() == identifier && rla->getLevel(rhs) < identifier) {
                element = lhs->getElement();
                std::vector<std::unique_ptr<RamExpression>> expressions;
                expressions.push_back(clone(rhs));
                expressions.push_back(mk<RamSignedConstant>(RamDomain(1)));

                return {mk<RamUndefValue>(),
                        mk<RamIntrinsicOperator>(FunctorOp::SUB, std::move(expressions))};
            }
        }
        // <expr> < Tuple[level, element]
        // is equivalent to
        // <expr> + 1 <= Tuple[level, element]
        if (const auto* rhs = dynamic_cast<const RamTupleElement*>(&binRelOp->getRHS())) {
            const RamExpression* lhs = &binRelOp->getLHS();
            if (rhs->getTupleId() == identifier && rla->getLevel(lhs) < identifier) {
                element = rhs->getElement();
                std::vector<std::unique_ptr<RamExpression>> expressions;
                expressions.push_back(souffle::clone(lhs));
                expressions.push_back(mk<RamSignedConstant>(RamDomain(1)));

                return {mk<RamIntrinsicOperator>(FunctorOp::ADD, std::move(expressions)),
                        mk<RamUndefValue>()};
            }
        }
    }

    if (isGreaterThanSigned(binRelOp->getOperator())) {
        // Tuple[level, element] > <expr>
        // is equivalent to
        // Tuple[level, element] >= <expr> + 1
        if (const auto* lhs = dynamic_cast<const RamTupleElement*>(&binRelOp->getLHS())) {
            const RamExpression* rhs = &binRelOp->getRHS();
            if (lhs->getTupleId() == identifier && rla->getLevel(rhs) < identifier) {
                element = lhs->getElement();
                std::vector<std::unique_ptr<RamExpression>> expressions;
                expressions.push_back(clone(rhs));
                expressions.push_back(mk<RamSignedConstant>(RamDomain(1)));

                return {mk<RamIntrinsicOperator>(FunctorOp::ADD, std::move(expressions)),
                        mk<RamUndefValue>()};
            }
        }
        // <expr> > Tuple[level, element]
        // is equivalent to
        // <expr> - 1 >= Tuple[level, element]
        if (const auto* rhs = dynamic_cast<const RamTupleElement*>(&binRelOp->getRHS())) {
            const RamExpression* lhs = &binRelOp->getLHS();
            if (rhs->getTupleId() == identifier && rla->getLevel(lhs) < identifier) {
                element = rhs->getElement();
                std::vector<std::unique_ptr<RamExpression>> expressions;
                expressions.push_back(clone(lhs));
                expressions.push_back(mk<RamSignedConstant>(RamDomain(1)));

                return {mk<RamUndefValue>(),
                        mk<RamIntrinsicOperator>(FunctorOp::SUB, std::move(expressions))};
            }
        }
    }
    return {mk<RamUndefValue>(), mk<RamUndefValue>()};
}

ExpressionPair MakeIndexTransformer::getUnsignedExpressionPair(
        const RamConstraint* binRelOp, size_t& element, int identifier) {
    if (isLessEqualUnsigned(binRelOp->getOperator())) {
        // Tuple[level, element] <= <expr>
        if (const auto* lhs = dynamic_cast<const RamTupleElement*>(&binRelOp->getLHS())) {
            const RamExpression* rhs = &binRelOp->getRHS();
            if (lhs->getTupleId() == identifier && rla->getLevel(rhs) < identifier) {
                element = lhs->getElement();
                return {mk<RamUndefValue>(), clone(rhs)};
            }
        }
        // <expr> <= Tuple[level, element]
        if (const auto* rhs = dynamic_cast<const RamTupleElement*>(&binRelOp->getRHS())) {
            const RamExpression* lhs = &binRelOp->getLHS();
            if (rhs->getTupleId() == identifier && rla->getLevel(lhs) < identifier) {
                element = rhs->getElement();
                return {clone(lhs), mk<RamUndefValue>()};
            }
        }
    }
    if (isGreaterEqualUnsigned(binRelOp->getOperator())) {
        // Tuple[level, element] >= <expr>
        if (const auto* lhs = dynamic_cast<const RamTupleElement*>(&binRelOp->getLHS())) {
            const RamExpression* rhs = &binRelOp->getRHS();
            if (lhs->getTupleId() == identifier && rla->getLevel(rhs) < identifier) {
                element = lhs->getElement();
                return {clone(rhs), mk<RamUndefValue>()};
            }
        }
        // <expr> >= Tuple[level, element]
        if (const auto* rhs = dynamic_cast<const RamTupleElement*>(&binRelOp->getRHS())) {
            const RamExpression* lhs = &binRelOp->getLHS();
            if (rhs->getTupleId() == identifier && rla->getLevel(lhs) < identifier) {
                element = rhs->getElement();
                return {mk<RamUndefValue>(), clone(lhs)};
            }
        }
    }
    return {mk<RamUndefValue>(), mk<RamUndefValue>()};
}

ExpressionPair MakeIndexTransformer::getFloatExpressionPair(
        const RamConstraint* binRelOp, size_t& element, int identifier) {
    if (isLessEqualFloat(binRelOp->getOperator())) {
        // Tuple[level, element] <= <expr>
        if (const auto* lhs = dynamic_cast<const RamTupleElement*>(&binRelOp->getLHS())) {
            const RamExpression* rhs = &binRelOp->getRHS();
            if (lhs->getTupleId() == identifier && rla->getLevel(rhs) < identifier) {
                element = lhs->getElement();
                return {mk<RamUndefValue>(), clone(rhs)};
            }
        }
        // <expr> <= Tuple[level, element]
        if (const auto* rhs = dynamic_cast<const RamTupleElement*>(&binRelOp->getRHS())) {
            const RamExpression* lhs = &binRelOp->getLHS();
            if (rhs->getTupleId() == identifier && rla->getLevel(lhs) < identifier) {
                element = rhs->getElement();
                return {clone(lhs), mk<RamUndefValue>()};
            }
        }
    }

    if (isGreaterEqualFloat(binRelOp->getOperator())) {
>>>>>>> b0bdb5b3
        // Tuple[level, element] >= <expr>
        if (const auto* lhs = dynamic_cast<const RamTupleElement*>(&binRelOp->getLHS())) {
            const RamExpression* rhs = &binRelOp->getRHS();
            if (lhs->getTupleId() == identifier && rla->getLevel(rhs) < identifier) {
                element = lhs->getElement();
                return {clone(rhs), mk<RamUndefValue>()};
            }
        }
        // <expr> >= Tuple[level, element]
        if (const auto* rhs = dynamic_cast<const RamTupleElement*>(&binRelOp->getRHS())) {
            const RamExpression* lhs = &binRelOp->getLHS();
            if (rhs->getTupleId() == identifier && rla->getLevel(lhs) < identifier) {
                element = rhs->getElement();
                return {mk<RamUndefValue>(), clone(lhs)};
            }
        }
    }
    return {mk<RamUndefValue>(), mk<RamUndefValue>()};
}

// Retrieves the <expr1> <= Tuple[level, element] <= <expr2> part of the constraint as a pair { <expr1>,
// <expr2> }
ExpressionPair MakeIndexTransformer::getLowerUpperExpression(
        RamCondition* c, size_t& element, int identifier) {
    if (auto* binRelOp = dynamic_cast<RamConstraint*>(c)) {
        if (isEqConstraint(binRelOp->getOperator())) {
            if (const auto* lhs = dynamic_cast<const RamTupleElement*>(&binRelOp->getLHS())) {
                const RamExpression* rhs = &binRelOp->getRHS();
                if (lhs->getTupleId() == identifier && rla->getLevel(rhs) < identifier) {
                    element = lhs->getElement();
                    return {clone(rhs), clone(rhs)};
                }
            }
            if (const auto* rhs = dynamic_cast<const RamTupleElement*>(&binRelOp->getRHS())) {
                const RamExpression* lhs = &binRelOp->getLHS();
                if (rhs->getTupleId() == identifier && rla->getLevel(lhs) < identifier) {
                    element = rhs->getElement();
                    return {clone(lhs), clone(lhs)};
                }
            }
        } else if (isWeakIneqConstraint(binRelOp->getOperator())) {
            return getExpressionPair(binRelOp, element, identifier);
        }
    }
    return {mk<RamUndefValue>(), mk<RamUndefValue>()};
}

std::unique_ptr<RamCondition> MakeIndexTransformer::constructPattern(
        const std::vector<std::string>& attributeTypes, RamPattern& queryPattern, bool& indexable,
        std::vector<std::unique_ptr<RamCondition>> conditionList, int identifier) {
    // Remaining conditions which cannot be handled by an index
    std::unique_ptr<RamCondition> condition;
    auto addCondition = [&](std::unique_ptr<RamCondition> c) {
        if (condition != nullptr) {
            condition = mk<RamConjunction>(std::move(condition), std::move(c));
        } else {
            condition = std::move(c);
        }
    };

    // transform condition list so that every strict inequality becomes a weak inequality + filter
    // e.g. Tuple[level, element] < <expr> --> Tuple[level, element] <= <expr> and Tuple[level, element] !=
    // <expr>
    std::vector<std::unique_ptr<RamCondition>> toAppend;
    auto it = conditionList.begin();
    while (it != conditionList.end()) {
        auto& cond = *it;
        if (auto* binRelOp = dynamic_cast<RamConstraint*>(cond.get())) {
            bool indexable = false;
            if (isStrictIneqConstraint(binRelOp->getOperator())) {
                if (const auto* lhs = dynamic_cast<const RamTupleElement*>(&binRelOp->getLHS())) {
                    const RamExpression* rhs = &binRelOp->getRHS();
                    if (lhs->getTupleId() == identifier && rla->getLevel(rhs) < identifier) {
                        indexable = true;
                    }
                }
                if (const auto* rhs = dynamic_cast<const RamTupleElement*>(&binRelOp->getRHS())) {
                    const RamExpression* lhs = &binRelOp->getLHS();
                    if (rhs->getTupleId() == identifier && rla->getLevel(lhs) < identifier) {
                        indexable = true;
                    }
                }
            }

            if (indexable) {
                // append the weak version of inequality
                toAppend.emplace_back(std::make_unique<RamConstraint>(
                        convertStrictToWeakIneqConstraint(binRelOp->getOperator()),
                        clone(&binRelOp->getLHS()), clone(&binRelOp->getRHS())));
                // append the != constraint
                toAppend.emplace_back(std::make_unique<RamConstraint>(
                        convertStrictToNotEqualConstraint(binRelOp->getOperator()),
                        clone(&binRelOp->getLHS()), clone(&binRelOp->getRHS())));

                // remove the strict version of inequality
                it = conditionList.erase(it);
                continue;
            }
        }
        ++it;
    }

    std::transform(toAppend.begin(), toAppend.end(), std::back_inserter(conditionList),
            [](const std::unique_ptr<RamCondition>& cond) { return std::move(clone(cond)); });

    // Build query pattern and remaining condition
    for (auto& cond : conditionList) {
        size_t element = 0;
        std::unique_ptr<RamExpression> lowerExpression;
        std::unique_ptr<RamExpression> upperExpression;
        std::tie(lowerExpression, upperExpression) = getLowerUpperExpression(cond.get(), element, identifier);

        // we have new bounds if at least one is defined
        if (!isRamUndefValue(lowerExpression.get()) || !isRamUndefValue(upperExpression.get())) {
            // if no previous bounds are set then just assign them, consider both bounds to be set (but not
            // necessarily defined) in all remaining cases
            auto type = attributeTypes[element];
            indexable = true;
            if (isRamUndefValue(queryPattern.first[element].get()) &&
                    isRamUndefValue(queryPattern.second[element].get())) {
                queryPattern.first[element] = std::move(lowerExpression);
                queryPattern.second[element] = std::move(upperExpression);
                // if lower bound is undefined and we have a new lower bound then assign it
            } else if (isRamUndefValue(queryPattern.first[element].get()) &&
                       !isRamUndefValue(lowerExpression.get()) && isRamUndefValue(upperExpression.get())) {
                queryPattern.first[element] = std::move(lowerExpression);
                // if upper bound is undefined and we have a new upper bound then assign it
            } else if (isRamUndefValue(queryPattern.second[element].get()) &&
                       isRamUndefValue(lowerExpression.get()) && !isRamUndefValue(upperExpression.get())) {
                queryPattern.second[element] = std::move(upperExpression);
                // if both bounds are defined ...
                // and equal then we have a previous equality constraint i.e. Tuple[level, element] = <expr1>
            } else if (!isRamUndefValue(queryPattern.first[element].get()) &&
                       !isRamUndefValue(queryPattern.second[element].get()) &&
                       (*(queryPattern.first[element]) == *(queryPattern.second[element]))) {
                // new equality constraint i.e. Tuple[level, element] = <expr2>
                // simply hoist <expr1> = <expr2> to the outer loop
                if (!isRamUndefValue(lowerExpression.get()) && !isRamUndefValue(upperExpression.get())) {
                    // FIXME: `FEQ` handling; need to know if the expr is a float exp or not
                    addCondition(mk<RamConstraint>(getEqConstraint(type),
                            souffle::clone(queryPattern.first[element]), std::move(lowerExpression)));
                }
                // new lower bound i.e. Tuple[level, element] >= <expr2>
                // we need to hoist <expr1> >= <expr2> to the outer loop
                else if (!isRamUndefValue(lowerExpression.get()) && isRamUndefValue(upperExpression.get())) {
                    addCondition(mk<RamConstraint>(getGreaterEqualConstraint(type),
                            souffle::clone(queryPattern.first[element]), std::move(lowerExpression)));
                }
                // new upper bound i.e. Tuple[level, element] <= <expr2>
                // we need to hoist <expr1> <= <expr2> to the outer loop
                else if (isRamUndefValue(lowerExpression.get()) && !isRamUndefValue(upperExpression.get())) {
                    addCondition(mk<RamConstraint>(getLessEqualConstraint(type),
                            souffle::clone(queryPattern.first[element]), std::move(upperExpression)));
                }
                // if either bound is defined but they aren't equal we must consider the cases for updating
                // them note that at this point we know that if we have a lower/upper bound it can't be the
                // first one
            } else if (!isRamUndefValue(queryPattern.first[element].get()) ||
                       !isRamUndefValue(queryPattern.second[element].get())) {
                // if we have a new equality constraint and previous inequality constraints
                if (!isRamUndefValue(lowerExpression.get()) && !isRamUndefValue(upperExpression.get()) &&
                        *lowerExpression == *upperExpression) {
                    // if Tuple[level, element] >= <expr1> and we see Tuple[level, element] = <expr2>
                    // need to hoist <expr2> >= <expr1> to the outer loop
                    if (!isRamUndefValue(queryPattern.first[element].get())) {
                        addCondition(mk<RamConstraint>(getGreaterEqualConstraint(type),
                                souffle::clone(lowerExpression), std::move(queryPattern.first[element])));
                    }
                    // if Tuple[level, element] <= <expr1> and we see Tuple[level, element] = <expr2>
                    // need to hoist <expr2> <= <expr1> to the outer loop
                    if (!isRamUndefValue(queryPattern.second[element].get())) {
                        addCondition(mk<RamConstraint>(getLessEqualConstraint(type),
                                souffle::clone(upperExpression), std::move(queryPattern.second[element])));
                    }
                    // finally replace bounds with equality constraint
                    queryPattern.first[element] = std::move(lowerExpression);
                    queryPattern.second[element] = std::move(upperExpression);
                    // if we have a new lower bound
                } else if (!isRamUndefValue(lowerExpression.get())) {
                    // we want the tightest lower bound so we take the max
                    std::vector<std::unique_ptr<RamExpression>> maxArguments;
                    maxArguments.push_back(std::move(queryPattern.first[element]));
                    maxArguments.push_back(std::move(lowerExpression));

                    queryPattern.first[element] =
                            mk<RamIntrinsicOperator>(getMaxOp(type), std::move(maxArguments));
                    // if we have a new upper bound
                } else if (!isRamUndefValue(upperExpression.get())) {
                    // we want the tightest upper bound so we take the min
                    std::vector<std::unique_ptr<RamExpression>> minArguments;
                    minArguments.push_back(std::move(queryPattern.second[element]));
                    minArguments.push_back(std::move(upperExpression));

                    queryPattern.second[element] =
                            mk<RamIntrinsicOperator>(getMinOp(type), std::move(minArguments));
                }
            }
        } else {
            addCondition(std::move(cond));
        }
    }

    // Avoid null-pointers for condition and query pattern
    if (condition == nullptr) {
        condition = mk<RamTrue>();
    }
    return condition;
}

std::unique_ptr<RamOperation> MakeIndexTransformer::rewriteAggregate(const RamAggregate* agg) {
    if (dynamic_cast<const RamTrue*>(&agg->getCondition()) == nullptr) {
        const RamRelation& rel = agg->getRelation();
        int identifier = agg->getTupleId();
        RamPattern queryPattern;
        for (unsigned int i = 0; i < rel.getArity(); ++i) {
            queryPattern.first.push_back(mk<RamUndefValue>());
            queryPattern.second.push_back(mk<RamUndefValue>());
        }

        bool indexable = false;
        std::unique_ptr<RamCondition> condition = constructPattern(rel.getAttributeTypes(), queryPattern,
                indexable, toConjunctionList(&agg->getCondition()), identifier);
        if (indexable) {
            return mk<RamIndexAggregate>(souffle::clone(&agg->getOperation()), agg->getFunction(),
                    mk<RamRelationReference>(&rel), souffle::clone(&agg->getExpression()),
                    std::move(condition), std::move(queryPattern), agg->getTupleId());
        }
    }
    return nullptr;
}

std::unique_ptr<RamOperation> MakeIndexTransformer::rewriteScan(const RamScan* scan) {
    if (const auto* filter = dynamic_cast<const RamFilter*>(&scan->getOperation())) {
        const RamRelation& rel = scan->getRelation();
        const int identifier = scan->getTupleId();
        RamPattern queryPattern;
        for (unsigned int i = 0; i < rel.getArity(); ++i) {
            queryPattern.first.push_back(mk<RamUndefValue>());
            queryPattern.second.push_back(mk<RamUndefValue>());
        }

        bool indexable = false;
        std::unique_ptr<RamCondition> condition = constructPattern(rel.getAttributeTypes(), queryPattern,
                indexable, toConjunctionList(&filter->getCondition()), identifier);
        if (indexable) {
            std::unique_ptr<RamOperation> op = souffle::clone(&filter->getOperation());
            if (!isRamTrue(condition.get())) {
                op = mk<RamFilter>(std::move(condition), std::move(op));
            }
            return mk<RamIndexScan>(mk<RamRelationReference>(&rel), identifier, std::move(queryPattern),
                    std::move(op), scan->getProfileText());
        }
    }
    return nullptr;
}

std::unique_ptr<RamOperation> MakeIndexTransformer::rewriteIndexScan(const RamIndexScan* iscan) {
    if (const auto* filter = dynamic_cast<const RamFilter*>(&iscan->getOperation())) {
        const RamRelation& rel = iscan->getRelation();
        const int identifier = iscan->getTupleId();

        RamPattern strengthenedPattern;
        strengthenedPattern.first = clone(iscan->getRangePattern().first);
        strengthenedPattern.second = clone(iscan->getRangePattern().second);

        bool indexable = false;
        // strengthen the pattern with construct pattern
        std::unique_ptr<RamCondition> condition = constructPattern(rel.getAttributeTypes(),
                strengthenedPattern, indexable, toConjunctionList(&filter->getCondition()), identifier);

        if (indexable) {
            // Merge Index Pattern here

            std::unique_ptr<RamOperation> op = souffle::clone(&filter->getOperation());
            if (!isRamTrue(condition.get())) {
                op = mk<RamFilter>(std::move(condition), std::move(op));
            }
            return mk<RamIndexScan>(mk<RamRelationReference>(&rel), identifier,
                    std::move(strengthenedPattern), std::move(op), iscan->getProfileText());
        }
    }
    return nullptr;
}

bool MakeIndexTransformer::makeIndex(RamProgram& program) {
    bool changed = false;
    visitDepthFirst(program, [&](const RamQuery& query) {
        std::function<std::unique_ptr<RamNode>(std::unique_ptr<RamNode>)> scanRewriter =
                [&](std::unique_ptr<RamNode> node) -> std::unique_ptr<RamNode> {
            if (const RamScan* scan = dynamic_cast<RamScan*>(node.get())) {
                if (scan->getRelation().getRepresentation() != RelationRepresentation::INFO) {
                    if (std::unique_ptr<RamOperation> op = rewriteScan(scan)) {
                        changed = true;
                        node = std::move(op);
                    }
                }
            } else if (const RamIndexScan* iscan = dynamic_cast<RamIndexScan*>(node.get())) {
                if (std::unique_ptr<RamOperation> op = rewriteIndexScan(iscan)) {
                    changed = true;
                    node = std::move(op);
                }
            } else if (const RamAggregate* agg = dynamic_cast<RamAggregate*>(node.get())) {
                if (std::unique_ptr<RamOperation> op = rewriteAggregate(agg)) {
                    changed = true;
                    node = std::move(op);
                }
            }
            node->apply(makeLambdaRamMapper(scanRewriter));
            return node;
        };
        const_cast<RamQuery*>(&query)->apply(makeLambdaRamMapper(scanRewriter));
    });
    return changed;
}

}  // end of namespace souffle<|MERGE_RESOLUTION|>--- conflicted
+++ resolved
@@ -62,159 +62,7 @@
         }
     }
 
-<<<<<<< HEAD
     if (isGreaterEqual(binRelOp->getOperator())) {
-=======
-    if (isGreaterEqualSigned(binRelOp->getOperator())) {
-        // Tuple[level, element] >= <expr>
-        if (const auto* lhs = dynamic_cast<const RamTupleElement*>(&binRelOp->getLHS())) {
-            const RamExpression* rhs = &binRelOp->getRHS();
-            if (lhs->getTupleId() == identifier && rla->getLevel(rhs) < identifier) {
-                element = lhs->getElement();
-                return {clone(rhs), mk<RamUndefValue>()};
-            }
-        }
-        // <expr> >= Tuple[level, element]
-        if (const auto* rhs = dynamic_cast<const RamTupleElement*>(&binRelOp->getRHS())) {
-            const RamExpression* lhs = &binRelOp->getLHS();
-            if (rhs->getTupleId() == identifier && rla->getLevel(lhs) < identifier) {
-                element = rhs->getElement();
-                return {mk<RamUndefValue>(), clone(lhs)};
-            }
-        }
-    }
-    if (isLessThanSigned(binRelOp->getOperator())) {
-        // Tuple[level, element] < <expr>
-        // is equivalent to
-        // Tuple[level, element] <= <expr> - 1
-        if (const auto* lhs = dynamic_cast<const RamTupleElement*>(&binRelOp->getLHS())) {
-            const RamExpression* rhs = &binRelOp->getRHS();
-            if (lhs->getTupleId() == identifier && rla->getLevel(rhs) < identifier) {
-                element = lhs->getElement();
-                std::vector<std::unique_ptr<RamExpression>> expressions;
-                expressions.push_back(clone(rhs));
-                expressions.push_back(mk<RamSignedConstant>(RamDomain(1)));
-
-                return {mk<RamUndefValue>(),
-                        mk<RamIntrinsicOperator>(FunctorOp::SUB, std::move(expressions))};
-            }
-        }
-        // <expr> < Tuple[level, element]
-        // is equivalent to
-        // <expr> + 1 <= Tuple[level, element]
-        if (const auto* rhs = dynamic_cast<const RamTupleElement*>(&binRelOp->getRHS())) {
-            const RamExpression* lhs = &binRelOp->getLHS();
-            if (rhs->getTupleId() == identifier && rla->getLevel(lhs) < identifier) {
-                element = rhs->getElement();
-                std::vector<std::unique_ptr<RamExpression>> expressions;
-                expressions.push_back(souffle::clone(lhs));
-                expressions.push_back(mk<RamSignedConstant>(RamDomain(1)));
-
-                return {mk<RamIntrinsicOperator>(FunctorOp::ADD, std::move(expressions)),
-                        mk<RamUndefValue>()};
-            }
-        }
-    }
-
-    if (isGreaterThanSigned(binRelOp->getOperator())) {
-        // Tuple[level, element] > <expr>
-        // is equivalent to
-        // Tuple[level, element] >= <expr> + 1
-        if (const auto* lhs = dynamic_cast<const RamTupleElement*>(&binRelOp->getLHS())) {
-            const RamExpression* rhs = &binRelOp->getRHS();
-            if (lhs->getTupleId() == identifier && rla->getLevel(rhs) < identifier) {
-                element = lhs->getElement();
-                std::vector<std::unique_ptr<RamExpression>> expressions;
-                expressions.push_back(clone(rhs));
-                expressions.push_back(mk<RamSignedConstant>(RamDomain(1)));
-
-                return {mk<RamIntrinsicOperator>(FunctorOp::ADD, std::move(expressions)),
-                        mk<RamUndefValue>()};
-            }
-        }
-        // <expr> > Tuple[level, element]
-        // is equivalent to
-        // <expr> - 1 >= Tuple[level, element]
-        if (const auto* rhs = dynamic_cast<const RamTupleElement*>(&binRelOp->getRHS())) {
-            const RamExpression* lhs = &binRelOp->getLHS();
-            if (rhs->getTupleId() == identifier && rla->getLevel(lhs) < identifier) {
-                element = rhs->getElement();
-                std::vector<std::unique_ptr<RamExpression>> expressions;
-                expressions.push_back(clone(lhs));
-                expressions.push_back(mk<RamSignedConstant>(RamDomain(1)));
-
-                return {mk<RamUndefValue>(),
-                        mk<RamIntrinsicOperator>(FunctorOp::SUB, std::move(expressions))};
-            }
-        }
-    }
-    return {mk<RamUndefValue>(), mk<RamUndefValue>()};
-}
-
-ExpressionPair MakeIndexTransformer::getUnsignedExpressionPair(
-        const RamConstraint* binRelOp, size_t& element, int identifier) {
-    if (isLessEqualUnsigned(binRelOp->getOperator())) {
-        // Tuple[level, element] <= <expr>
-        if (const auto* lhs = dynamic_cast<const RamTupleElement*>(&binRelOp->getLHS())) {
-            const RamExpression* rhs = &binRelOp->getRHS();
-            if (lhs->getTupleId() == identifier && rla->getLevel(rhs) < identifier) {
-                element = lhs->getElement();
-                return {mk<RamUndefValue>(), clone(rhs)};
-            }
-        }
-        // <expr> <= Tuple[level, element]
-        if (const auto* rhs = dynamic_cast<const RamTupleElement*>(&binRelOp->getRHS())) {
-            const RamExpression* lhs = &binRelOp->getLHS();
-            if (rhs->getTupleId() == identifier && rla->getLevel(lhs) < identifier) {
-                element = rhs->getElement();
-                return {clone(lhs), mk<RamUndefValue>()};
-            }
-        }
-    }
-    if (isGreaterEqualUnsigned(binRelOp->getOperator())) {
-        // Tuple[level, element] >= <expr>
-        if (const auto* lhs = dynamic_cast<const RamTupleElement*>(&binRelOp->getLHS())) {
-            const RamExpression* rhs = &binRelOp->getRHS();
-            if (lhs->getTupleId() == identifier && rla->getLevel(rhs) < identifier) {
-                element = lhs->getElement();
-                return {clone(rhs), mk<RamUndefValue>()};
-            }
-        }
-        // <expr> >= Tuple[level, element]
-        if (const auto* rhs = dynamic_cast<const RamTupleElement*>(&binRelOp->getRHS())) {
-            const RamExpression* lhs = &binRelOp->getLHS();
-            if (rhs->getTupleId() == identifier && rla->getLevel(lhs) < identifier) {
-                element = rhs->getElement();
-                return {mk<RamUndefValue>(), clone(lhs)};
-            }
-        }
-    }
-    return {mk<RamUndefValue>(), mk<RamUndefValue>()};
-}
-
-ExpressionPair MakeIndexTransformer::getFloatExpressionPair(
-        const RamConstraint* binRelOp, size_t& element, int identifier) {
-    if (isLessEqualFloat(binRelOp->getOperator())) {
-        // Tuple[level, element] <= <expr>
-        if (const auto* lhs = dynamic_cast<const RamTupleElement*>(&binRelOp->getLHS())) {
-            const RamExpression* rhs = &binRelOp->getRHS();
-            if (lhs->getTupleId() == identifier && rla->getLevel(rhs) < identifier) {
-                element = lhs->getElement();
-                return {mk<RamUndefValue>(), clone(rhs)};
-            }
-        }
-        // <expr> <= Tuple[level, element]
-        if (const auto* rhs = dynamic_cast<const RamTupleElement*>(&binRelOp->getRHS())) {
-            const RamExpression* lhs = &binRelOp->getLHS();
-            if (rhs->getTupleId() == identifier && rla->getLevel(lhs) < identifier) {
-                element = rhs->getElement();
-                return {clone(lhs), mk<RamUndefValue>()};
-            }
-        }
-    }
-
-    if (isGreaterEqualFloat(binRelOp->getOperator())) {
->>>>>>> b0bdb5b3
         // Tuple[level, element] >= <expr>
         if (const auto* lhs = dynamic_cast<const RamTupleElement*>(&binRelOp->getLHS())) {
             const RamExpression* rhs = &binRelOp->getRHS();
