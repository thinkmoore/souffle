/**
 * Souffle - A Datalog Compiler
 * Copyright (c) 2013, 2015, Oracle and/or its affiliates. All rights reserved
 * Licensed under the Universal Permissive License v 1.0 as shown at:
 * - https://opensource.org/licenses/UPL
 * - <souffle root>/licenses/SOUFFLE-UPL.txt
 */

/************************************************************************
 *
 * @file Synthesiser.cpp
 *
 * Implementation of the C++ synthesiser for RAM programs.
 *
 ***********************************************************************/

#include "synthesiser/Synthesiser.h"
#include "AggregateOp.h"
#include "FunctorOps.h"
#include "GenDb.h"
#include "Global.h"
#include "RelationTag.h"
#include "ram/AbstractParallel.h"
#include "ram/Aggregate.h"
#include "ram/AutoIncrement.h"
#include "ram/Break.h"
#include "ram/Call.h"
#include "ram/Clear.h"
#include "ram/Condition.h"
#include "ram/Conjunction.h"
#include "ram/Constraint.h"
#include "ram/DebugInfo.h"
#include "ram/EmptinessCheck.h"
#include "ram/Erase.h"
#include "ram/ExistenceCheck.h"
#include "ram/Exit.h"
#include "ram/Expression.h"
#include "ram/False.h"
#include "ram/Filter.h"
#include "ram/FloatConstant.h"
#include "ram/IO.h"
#include "ram/IfExists.h"
#include "ram/IndexAggregate.h"
#include "ram/IndexIfExists.h"
#include "ram/IndexScan.h"
#include "ram/Insert.h"
#include "ram/IntrinsicOperator.h"
#include "ram/LogRelationTimer.h"
#include "ram/LogSize.h"
#include "ram/LogTimer.h"
#include "ram/Loop.h"
#include "ram/MergeExtend.h"
#include "ram/Negation.h"
#include "ram/NestedIntrinsicOperator.h"
#include "ram/NestedOperation.h"
#include "ram/Node.h"
#include "ram/Operation.h"
#include "ram/PackRecord.h"
#include "ram/Parallel.h"
#include "ram/ParallelAggregate.h"
#include "ram/ParallelIfExists.h"
#include "ram/ParallelIndexAggregate.h"
#include "ram/ParallelIndexIfExists.h"
#include "ram/ParallelIndexScan.h"
#include "ram/ParallelScan.h"
#include "ram/Program.h"
#include "ram/ProvenanceExistenceCheck.h"
#include "ram/Query.h"
#include "ram/Relation.h"
#include "ram/RelationOperation.h"
#include "ram/RelationSize.h"
#include "ram/Scan.h"
#include "ram/Sequence.h"
#include "ram/SignedConstant.h"
#include "ram/Statement.h"
#include "ram/SubroutineArgument.h"
#include "ram/SubroutineReturn.h"
#include "ram/Swap.h"
#include "ram/TranslationUnit.h"
#include "ram/True.h"
#include "ram/TupleElement.h"
#include "ram/TupleOperation.h"
#include "ram/UndefValue.h"
#include "ram/UnpackRecord.h"
#include "ram/UnsignedConstant.h"
#include "ram/UserDefinedOperator.h"
#include "ram/analysis/Index.h"
#include "ram/utility/Utils.h"
#include "ram/utility/Visitor.h"
#include "souffle/BinaryConstraintOps.h"
#include "souffle/RamTypes.h"
#include "souffle/TypeAttribute.h"
#include "souffle/utility/ContainerUtil.h"
#include "souffle/utility/FileUtil.h"
#include "souffle/utility/MiscUtil.h"
#include "souffle/utility/StreamUtil.h"
#include "souffle/utility/StringUtil.h"
#include "souffle/utility/json11.h"
#include "souffle/utility/tinyformat.h"
#include "synthesiser/GenDb.h"
#include "synthesiser/Relation.h"
#include <algorithm>
#include <cassert>
#include <cctype>
#include <functional>
#include <iomanip>
#include <iterator>
#include <limits>
#include <map>
#include <sstream>
#include <tuple>
#include <type_traits>
#include <typeinfo>
#include <utility>
#include <vector>

namespace souffle::synthesiser {

using json11::Json;
using ram::analysis::IndexAnalysis;
using namespace ram;
using namespace stream_write_qualified_char_as_number;

/** Lookup frequency counter */
unsigned Synthesiser::lookupFreqIdx(const std::string& txt) {
    static unsigned ctr;
    auto pos = idxMap.find(txt);
    if (pos == idxMap.end()) {
        return idxMap[txt] = ctr++;
    } else {
        return idxMap[txt];
    }
}

/** Lookup frequency counter */
std::size_t Synthesiser::lookupReadIdx(const std::string& txt) {
    std::string modifiedTxt = txt;
    std::replace(modifiedTxt.begin(), modifiedTxt.end(), '-', '.');
    static unsigned counter;
    auto pos = neIdxMap.find(modifiedTxt);
    if (pos == neIdxMap.end()) {
        return neIdxMap[modifiedTxt] = counter++;
    } else {
        return neIdxMap[modifiedTxt];
    }
}

/** Convert RAM identifier */
const std::string Synthesiser::convertRamIdent(const std::string& name) {
    auto it = identifiers.find(name);
    if (it != identifiers.end()) {
        return it->second;
    }
    bool requiresHash = false;

    // strip leading numbers
    unsigned int i;
    for (i = 0; i < name.length(); ++i) {
        if ((isalnum(name.at(i)) != 0) || name.at(i) == '_') {
            break;
        }
        requiresHash = true;
    }
    std::string id;
    for (auto ch : name.substr(i)) {
        // alphanumeric characters are allowed
        if (isalnum(ch) != 0) {
            id += ch;
        }
        // all other characters are replaced by an underscore, except when
        // the previous character was an underscore as double underscores
        // in identifiers are reserved by the standard
        else if (id.empty() || id.back() != '_') {
            id += '_';
            requiresHash = true;
        }
        requiresHash = true;
    }
    // most compilers have a limit of 2048 characters (if they have a limit at all) for
    // identifiers; we use half of that for safety
    if (id.length() > 1024) {
        requiresHash = true;
        id = id.substr(0, 1024);
    }
    if (requiresHash) {
        id += "_" + std::to_string(std::hash<std::string>{}(name));
    }
    identifiers.insert(std::make_pair(name, id));
    return id;
}

const std::string Synthesiser::convertStratumIdent(const std::string& name) {
    return convertRamIdent(name);
}

/** Get relation name */
const std::string Synthesiser::getRelationName(const ram::Relation& rel) {
    return "rel_" + convertRamIdent(rel.getName());
}

const std::string Synthesiser::getRelationName(const ram::Relation* rel) {
    return "rel_" + convertRamIdent(rel->getName());
}

/** Get context name */
const std::string Synthesiser::getOpContextName(const ram::Relation& rel) {
    return getRelationName(rel) + "_op_ctxt";
}

/** Get relation type struct */
void Synthesiser::generateRelationTypeStruct(GenDb& db, Own<Relation> relationType) {
    std::string name = relationType->getTypeName();
    // If this type has been generated already, use the cached version
    if (typeCache.find(name) != typeCache.end()) {
        return;
    }
    typeCache.insert(name);

    // Generate the type struct for the relation
    std::stringstream decl;
    std::stringstream def;
    relationType->generateTypeStruct(db);
}

/** Get referenced relations */
std::set<const ram::Relation*> Synthesiser::getReferencedRelations(const Operation& op) {
    std::set<const ram::Relation*> res;
    visit(op, [&](const Node& node) {
        if (auto scan = as<RelationOperation>(node)) {
            res.insert(lookup(scan->getRelation()));
        } else if (auto agg = as<Aggregate>(node)) {
            res.insert(lookup(agg->getRelation()));
        } else if (auto exists = as<ExistenceCheck>(node)) {
            res.insert(lookup(exists->getRelation()));
        } else if (auto provExists = as<ProvenanceExistenceCheck>(node)) {
            res.insert(lookup(provExists->getRelation()));
        } else if (auto insert = as<Insert>(node)) {
            res.insert(lookup(insert->getRelation()));
        }
    });
    return res;
}

void Synthesiser::emitCode(std::ostream& out, const Statement& stmt) {
    class CodeEmitter : public ram::Visitor<void, Node const, std::ostream&> {
        using ram::Visitor<void, Node const, std::ostream&>::visit_;

    private:
        Synthesiser& synthesiser;
        IndexAnalysis* const isa = &synthesiser.getTranslationUnit().getAnalysis<IndexAnalysis>();

// macros to add comments to generated code for debugging
#ifndef PRINT_BEGIN_COMMENT
#define PRINT_BEGIN_COMMENT(os)                                                  \
    if (Global::config().has("debug-report") || Global::config().has("verbose")) \
    os << "/* BEGIN " << __FUNCTION__ << " @" << __FILE__ << ":" << __LINE__ << " */\n"
#endif

#ifndef PRINT_END_COMMENT
#define PRINT_END_COMMENT(os)                                                    \
    if (Global::config().has("debug-report") || Global::config().has("verbose")) \
    os << "/* END " << __FUNCTION__ << " @" << __FILE__ << ":" << __LINE__ << " */\n"
#endif

        // used to populate tuple literal init expressions
        std::function<void(std::ostream&, const Expression*)> rec;
        std::function<void(std::ostream&, const Expression*)> recWithDefault;

        std::ostringstream preamble;
        bool preambleIssued = false;

    public:
        CodeEmitter(Synthesiser& syn) : synthesiser(syn) {
            rec = [&](auto& out, const auto* value) {
                out << "ramBitCast(";
                dispatch(*value, out);
                out << ")";
            };
            recWithDefault = [&](auto& out, const auto* value) {
                if (!isUndefValue(&*value)) {
                    rec(out, value);
                } else {
                    out << "0";
                }
            };
        }

        std::pair<std::stringstream, std::stringstream> getPaddedRangeBounds(const ram::Relation& rel,
                const std::vector<Expression*>& rangePatternLower,
                const std::vector<Expression*>& rangePatternUpper) {
            std::stringstream low;
            std::stringstream high;

            // making this distinction for provenance
            std::size_t realArity = rel.getArity();
            std::size_t arity = rangePatternLower.size();

            low << "Tuple<RamDomain," << realArity << ">{{";
            high << "Tuple<RamDomain," << realArity << ">{{";

            for (std::size_t column = 0; column < arity; column++) {
                std::string supremum;
                std::string infimum;

                switch (rel.getAttributeTypes()[column][0]) {
                    case 'f':
                        supremum = "ramBitCast<RamDomain>(MIN_RAM_FLOAT)";
                        infimum = "ramBitCast<RamDomain>(MAX_RAM_FLOAT)";
                        break;
                    case 'u':
                        supremum = "ramBitCast<RamDomain>(MIN_RAM_UNSIGNED)";
                        infimum = "ramBitCast<RamDomain>(MAX_RAM_UNSIGNED)";
                        break;
                    default:
                        supremum = "ramBitCast<RamDomain>(MIN_RAM_SIGNED)";
                        infimum = "ramBitCast<RamDomain>(MAX_RAM_SIGNED)";
                }

                // if we have an inequality where either side is not set
                if (column != 0) {
                    low << ", ";
                    high << ", ";
                }

                if (isUndefValue(rangePatternLower[column])) {
                    low << supremum;
                } else {
                    low << "ramBitCast(";
                    dispatch(*rangePatternLower[column], low);
                    low << ")";
                }

                if (isUndefValue(rangePatternUpper[column])) {
                    high << infimum;
                } else {
                    high << "ramBitCast(";
                    dispatch(*rangePatternUpper[column], high);
                    high << ")";
                }
            }

            low << "}}";
            high << "}}";
            return std::make_pair(std::move(low), std::move(high));
        }

        // -- relation statements --

        void visit_(type_identity<IO>, const IO& io, std::ostream& out) override {
            PRINT_BEGIN_COMMENT(out);

            // print directives as C++ initializers
            auto printDirectives = [&](const std::map<std::string, std::string>& registry) {
                auto cur = registry.begin();
                if (cur == registry.end()) {
                    return;
                }
                out << "{{\"" << cur->first << "\",\"" << escape(cur->second) << "\"}";
                ++cur;
                for (; cur != registry.end(); ++cur) {
                    out << ",{\"" << cur->first << "\",\"" << escape(cur->second) << "\"}";
                }
                out << '}';
            };

            const auto& directives = io.getDirectives();
            const std::string& op = io.get("operation");
            out << "if (performIO) {\n";

            // get some table details
            if (op == "input") {
                out << "try {";
                out << "std::map<std::string, std::string> directiveMap(";
                printDirectives(directives);
                out << ");\n";
                out << R"_(if (!inputDirectory.empty()) {)_";
                out << R"_(directiveMap["fact-dir"] = inputDirectory;)_";
                out << "}\n";
                out << "IOSystem::getInstance().getReader(";
                out << "directiveMap, symTable, recordTable";
                out << ")->readAll(*" << synthesiser.getRelationName(synthesiser.lookup(io.getRelation()));
                out << ");\n";
                out << "} catch (std::exception& e) {std::cerr << \"Error loading " << io.getRelation()
                    << " data: \" << e.what() "
                       "<< "
                       "'\\n';}\n";
            } else if (op == "output" || op == "printsize") {
                out << "try {";
                out << "std::map<std::string, std::string> directiveMap(";
                printDirectives(directives);
                out << ");\n";
                out << R"_(if (!outputDirectory.empty()) {)_";
                out << R"_(directiveMap["output-dir"] = outputDirectory;)_";
                out << "}\n";
                out << "IOSystem::getInstance().getWriter(";
                out << "directiveMap, symTable, recordTable";
                out << ")->writeAll(*" << synthesiser.getRelationName(synthesiser.lookup(io.getRelation()))
                    << ");\n";
                out << "} catch (std::exception& e) {std::cerr << e.what();exit(1);}\n";
            } else {
                assert("Wrong i/o operation");
            }
            out << "}\n";
            PRINT_END_COMMENT(out);
        }

        void visit_(type_identity<Query>, const Query& query, std::ostream& out) override {
            PRINT_BEGIN_COMMENT(out);

            // split terms of conditions of outer filter operation
            // into terms that require a context and terms that
            // do not require a context
            const Operation* next = &query.getOperation();
            VecOwn<Condition> requireCtx;
            VecOwn<Condition> freeOfCtx;
            if (const auto* filter = as<Filter>(query.getOperation())) {
                next = &filter->getOperation();
                // Check terms of outer filter operation whether they can be pushed before
                // the context-generation for speed imrovements
                auto conditions = toConjunctionList(&filter->getCondition());
                for (auto const& cur : conditions) {
                    bool needContext = false;
                    visit(*cur, [&](const ExistenceCheck&) { needContext = true; });
                    visit(*cur, [&](const ProvenanceExistenceCheck&) { needContext = true; });
                    if (needContext) {
                        requireCtx.push_back(clone(cur));
                    } else {
                        freeOfCtx.push_back(clone(cur));
                    }
                }
                // discharge conditions that do not require a context
                if (freeOfCtx.size() > 0) {
                    out << "if(";
                    dispatch(*toCondition(freeOfCtx), out);
                    out << ") {\n";
                }
            }

            // outline each search operation to improve compilation time
            out << "[&]()";
            // enclose operation in its own scope
            out << "{\n";

            // check whether loop nest can be parallelized
            bool isParallel = visitExists(
                    *next, [&](const Node& n) { return as<AbstractParallel, AllowCrossCast>(n); });

            // reset preamble
            preamble.str("");
            preamble.clear();
            preambleIssued = false;

            // create operation contexts for this operation
            for (const ram::Relation* rel : synthesiser.getReferencedRelations(query.getOperation())) {
                preamble << "CREATE_OP_CONTEXT(" << synthesiser.getOpContextName(*rel);
                preamble << "," << synthesiser.getRelationName(*rel);
                preamble << "->createContext());\n";
            }

            // discharge conditions that require a context
            if (isParallel) {
                if (requireCtx.size() > 0) {
                    preamble << "if(";
                    dispatch(*toCondition(requireCtx), preamble);
                    preamble << ") {\n";
                    dispatch(*next, out);
                    out << "}\n";
                } else {
                    dispatch(*next, out);
                }
            } else {
                out << preamble.str();
                if (requireCtx.size() > 0) {
                    out << "if(";
                    dispatch(*toCondition(requireCtx), out);
                    out << ") {\n";
                    dispatch(*next, out);
                    out << "}\n";
                } else {
                    dispatch(*next, out);
                }
            }

            if (isParallel) {
                out << "PARALLEL_END\n";  // end parallel
            }

            out << "}\n";
            out << "();";  // call lambda

            if (freeOfCtx.size() > 0) {
                out << "}\n";
            }

            PRINT_END_COMMENT(out);
        }

        void visit_(type_identity<Clear>, const Clear& clear, std::ostream& out) override {
            PRINT_BEGIN_COMMENT(out);

            if (!synthesiser.lookup(clear.getRelation())->isTemp()) {
                out << "if (pruneImdtRels) ";
            }
            out << synthesiser.getRelationName(synthesiser.lookup(clear.getRelation())) << "->"
                << "purge();\n";

            PRINT_END_COMMENT(out);
        }

        void visit_(type_identity<LogSize>, const LogSize& size, std::ostream& out) override {
            PRINT_BEGIN_COMMENT(out);
            out << "ProfileEventSingleton::instance().makeQuantityEvent( R\"(";
            out << size.getMessage() << ")\",";
            out << synthesiser.getRelationName(synthesiser.lookup(size.getRelation())) << "->size(),iter);";
            PRINT_END_COMMENT(out);
        }

        // -- control flow statements --

        void visit_(type_identity<Sequence>, const Sequence& seq, std::ostream& out) override {
            PRINT_BEGIN_COMMENT(out);
            for (const auto& cur : seq.getStatements()) {
                dispatch(*cur, out);
            }
            PRINT_END_COMMENT(out);
        }

        void visit_(type_identity<Parallel>, const Parallel& parallel, std::ostream& out) override {
            PRINT_BEGIN_COMMENT(out);
            auto stmts = parallel.getStatements();

            // special handling cases
            if (stmts.empty()) {
                PRINT_END_COMMENT(out);
                return;
            }

            // a single statement => save the overhead
            if (stmts.size() == 1) {
                dispatch(*stmts[0], out);
                PRINT_END_COMMENT(out);
                return;
            }

            // more than one => parallel sections

            // start parallel section
            out << "SECTIONS_START;\n";

            // put each thread in another section
            for (const auto& cur : stmts) {
                out << "SECTION_START;\n";
                dispatch(*cur, out);
                out << "SECTION_END\n";
            }

            // done
            out << "SECTIONS_END;\n";
            PRINT_END_COMMENT(out);
        }

        void visit_(type_identity<Loop>, const Loop& loop, std::ostream& out) override {
            PRINT_BEGIN_COMMENT(out);
            out << "iter = 0;\n";
            out << "for(;;) {\n";
            dispatch(loop.getBody(), out);
            out << "iter++;\n";
            out << "}\n";
            out << "iter = 0;\n";
            PRINT_END_COMMENT(out);
        }

        void visit_(type_identity<Swap>, const Swap& swap, std::ostream& out) override {
            PRINT_BEGIN_COMMENT(out);
            const std::string& deltaKnowledge =
                    synthesiser.getRelationName(synthesiser.lookup(swap.getFirstRelation()));
            const std::string& newKnowledge =
                    synthesiser.getRelationName(synthesiser.lookup(swap.getSecondRelation()));

            out << "std::swap(" << deltaKnowledge << ", " << newKnowledge << ");\n";
            PRINT_END_COMMENT(out);
        }

        void visit_(type_identity<MergeExtend>, const MergeExtend& extend, std::ostream& out) override {
            PRINT_BEGIN_COMMENT(out);
            out << synthesiser.getRelationName(synthesiser.lookup(extend.getSourceRelation())) << "->"
                << "extendAndInsert("
                << "*" << synthesiser.getRelationName(synthesiser.lookup(extend.getTargetRelation()))
                << ");\n";
            PRINT_END_COMMENT(out);
        }

        void visit_(type_identity<Exit>, const Exit& exit, std::ostream& out) override {
            PRINT_BEGIN_COMMENT(out);
            out << "if(";
            dispatch(exit.getCondition(), out);
            out << ") break;\n";
            PRINT_END_COMMENT(out);
        }

        void visit_(type_identity<Call>, const Call& call, std::ostream& out) override {
            PRINT_BEGIN_COMMENT(out);
            const Program& prog = synthesiser.getTranslationUnit().getProgram();
            const auto& subs = prog.getSubroutines();
            out << "{\n";
            out << " std::vector<RamDomain> args, ret;\n";
            out << synthesiser.convertStratumIdent(call.getName()) << ".run(args, ret);\n";
            out << "}\n";
            PRINT_END_COMMENT(out);
        }

        void visit_(
                type_identity<LogRelationTimer>, const LogRelationTimer& timer, std::ostream& out) override {
            PRINT_BEGIN_COMMENT(out);
            // create local scope for name resolution
            out << "{\n";

            const std::string ext = fileExtension(Global::config().get("profile"));

            const auto* rel = synthesiser.lookup(timer.getRelation());
            auto relName = synthesiser.getRelationName(rel);

            out << "\tLogger logger(R\"_(" << timer.getMessage() << ")_\",iter, [&](){return " << relName
                << "->size();});\n";
            // insert statement to be measured
            dispatch(timer.getStatement(), out);

            // done
            out << "}\n";
            PRINT_END_COMMENT(out);
        }

        void visit_(type_identity<LogTimer>, const LogTimer& timer, std::ostream& out) override {
            PRINT_BEGIN_COMMENT(out);
            // create local scope for name resolution
            out << "{\n";

            const std::string ext = fileExtension(Global::config().get("profile"));

            // create local timer
            out << "\tLogger logger(R\"_(" << timer.getMessage() << ")_\",iter);\n";
            // insert statement to be measured
            dispatch(timer.getStatement(), out);

            // done
            out << "}\n";
            PRINT_END_COMMENT(out);
        }

        void visit_(type_identity<DebugInfo>, const DebugInfo& dbg, std::ostream& out) override {
            PRINT_BEGIN_COMMENT(out);
            out << "signalHandler->setMsg(R\"_(";
            out << dbg.getMessage();
            out << ")_\");\n";

            // insert statements of the rule
            dispatch(dbg.getStatement(), out);
            PRINT_END_COMMENT(out);
        }

        // -- operations --

        void visit_(
                type_identity<NestedOperation>, const NestedOperation& nested, std::ostream& out) override {
            dispatch(nested.getOperation(), out);
            if (Global::config().has("profile") && Global::config().has("profile-frequency") &&
                    !nested.getProfileText().empty()) {
                out << "freqs[" << synthesiser.lookupFreqIdx(nested.getProfileText()) << "]++;\n";
            }
        }

        void visit_(type_identity<TupleOperation>, const TupleOperation& search, std::ostream& out) override {
            PRINT_BEGIN_COMMENT(out);
            visit_(type_identity<NestedOperation>(), search, out);
            PRINT_END_COMMENT(out);
        }

        void visit_(type_identity<ParallelScan>, const ParallelScan& pscan, std::ostream& out) override {
            const auto* rel = synthesiser.lookup(pscan.getRelation());
            const auto& relName = synthesiser.getRelationName(rel);

            assert(pscan.getTupleId() == 0 && "not outer-most loop");

            assert(rel->getArity() > 0 && "AstToRamTranslator failed/no parallel scans for nullaries");

            assert(!preambleIssued && "only first loop can be made parallel");
            preambleIssued = true;

            PRINT_BEGIN_COMMENT(out);

            out << "auto part = " << relName << "->partition();\n";
            out << "PARALLEL_START\n";
            out << preamble.str();
            out << R"cpp(
                   #if defined _OPENMP && _OPENMP < 200805
                           auto count = std::distance(part.begin(), part.end());
                           auto base = part.begin();
                           pfor(int index  = 0; index < count; index++) {
                               auto it = base + index;
                   #else
                           pfor(auto it = part.begin(); it < part.end(); it++) {
                   #endif
                   )cpp";
            out << "try{\n";
            out << "for(const auto& env0 : *it) {\n";

            visit_(type_identity<TupleOperation>(), pscan, out);

            out << "}\n";
            out << "} catch(std::exception &e) { signalHandler->error(e.what());}\n";
            out << "}\n";

            PRINT_END_COMMENT(out);
        }

        void visit_(type_identity<Scan>, const Scan& scan, std::ostream& out) override {
            const auto* rel = synthesiser.lookup(scan.getRelation());
            auto relName = synthesiser.getRelationName(rel);
            auto id = scan.getTupleId();

            PRINT_BEGIN_COMMENT(out);

            assert(rel->getArity() > 0 && "AstToRamTranslator failed/no scans for nullaries");

            out << "for(const auto& env" << id << " : "
                << "*" << relName << ") {\n";

            visit_(type_identity<TupleOperation>(), scan, out);

            out << "}\n";

            PRINT_END_COMMENT(out);
        }

        void visit_(type_identity<IfExists>, const IfExists& ifexists, std::ostream& out) override {
            const auto* rel = synthesiser.lookup(ifexists.getRelation());
            auto relName = synthesiser.getRelationName(rel);
            auto identifier = ifexists.getTupleId();

            assert(rel->getArity() > 0 && "AstToRamTranslator failed/no ifexists for nullaries");

            PRINT_BEGIN_COMMENT(out);

            out << "for(const auto& env" << identifier << " : "
                << "*" << relName << ") {\n";
            out << "if( ";

            dispatch(ifexists.getCondition(), out);

            out << ") {\n";

            visit_(type_identity<TupleOperation>(), ifexists, out);

            out << "break;\n";
            out << "}\n";
            out << "}\n";

            PRINT_END_COMMENT(out);
        }

        void visit_(type_identity<ParallelIfExists>, const ParallelIfExists& pifexists,
                std::ostream& out) override {
            const auto* rel = synthesiser.lookup(pifexists.getRelation());
            auto relName = synthesiser.getRelationName(rel);

            assert(pifexists.getTupleId() == 0 && "not outer-most loop");

            assert(rel->getArity() > 0 && "AstToRamTranslator failed/no parallel ifexists for nullaries");

            assert(!preambleIssued && "only first loop can be made parallel");
            preambleIssued = true;

            PRINT_BEGIN_COMMENT(out);

            out << "auto part = " << relName << "->partition();\n";
            out << "PARALLEL_START\n";
            out << preamble.str();
            out << R"cpp(
                   #if defined _OPENMP && _OPENMP < 200805
                           auto count = std::distance(part.begin(), part.end());
                           auto base = part.begin();
                           pfor(int index  = 0; index < count; index++) {
                               auto it = base + index;
                   #else
                           pfor(auto it = part.begin(); it < part.end(); it++) {
                   #endif
                   )cpp";
            out << "try{\n";
            out << "for(const auto& env0 : *it) {\n";
            out << "if( ";

            dispatch(pifexists.getCondition(), out);

            out << ") {\n";

            visit_(type_identity<TupleOperation>(), pifexists, out);

            out << "break;\n";
            out << "}\n";
            out << "}\n";
            out << "} catch(std::exception &e) { signalHandler->error(e.what());}\n";
            out << "}\n";

            PRINT_END_COMMENT(out);
        }

        void visit_(type_identity<IndexScan>, const IndexScan& iscan, std::ostream& out) override {
            const auto* rel = synthesiser.lookup(iscan.getRelation());
            auto relName = synthesiser.getRelationName(rel);
            auto identifier = iscan.getTupleId();
            auto keys = isa->getSearchSignature(&iscan);

            const auto& rangePatternLower = iscan.getRangePattern().first;
            const auto& rangePatternUpper = iscan.getRangePattern().second;

            assert(0 < rel->getArity() && "AstToRamTranslator failed/no index scans for nullaries");

            PRINT_BEGIN_COMMENT(out);
            auto ctxName = "READ_OP_CONTEXT(" + synthesiser.getOpContextName(*rel) + ")";
            auto rangeBounds = getPaddedRangeBounds(*rel, rangePatternLower, rangePatternUpper);

            out << "auto range = " << relName << "->"
                << "lowerUpperRange_" << keys << "(" << rangeBounds.first.str() << ","
                << rangeBounds.second.str() << "," << ctxName << ");\n";
            out << "for(const auto& env" << identifier << " : range) {\n";

            visit_(type_identity<TupleOperation>(), iscan, out);

            out << "}\n";
            PRINT_END_COMMENT(out);
        }

        void visit_(type_identity<ParallelIndexScan>, const ParallelIndexScan& piscan,
                std::ostream& out) override {
            const auto* rel = synthesiser.lookup(piscan.getRelation());
            auto relName = synthesiser.getRelationName(rel);
            auto keys = isa->getSearchSignature(&piscan);

            const auto& rangePatternLower = piscan.getRangePattern().first;
            const auto& rangePatternUpper = piscan.getRangePattern().second;

            assert(piscan.getTupleId() == 0 && "not outer-most loop");

            assert(0 < rel->getArity() && "AstToRamTranslator failed/no parallel index scan for nullaries");

            assert(!preambleIssued && "only first loop can be made parallel");
            preambleIssued = true;

            PRINT_BEGIN_COMMENT(out);
            auto rangeBounds = getPaddedRangeBounds(*rel, rangePatternLower, rangePatternUpper);
            out << "auto range = " << relName
                << "->"
                // TODO (b-scholz): context may be missing here?
                << "lowerUpperRange_" << keys << "(" << rangeBounds.first.str() << ","
                << rangeBounds.second.str() << ");\n";
            out << "auto part = range.partition();\n";
            out << "PARALLEL_START\n";
            out << preamble.str();
            out << R"cpp(
                   #if defined _OPENMP && _OPENMP < 200805
                           auto count = std::distance(part.begin(), part.end());
                           auto base = part.begin();
                           pfor(int index  = 0; index < count; index++) {
                               auto it = base + index;
                   #else
                           pfor(auto it = part.begin(); it < part.end(); it++) {
                   #endif
                   )cpp";
            out << "try{\n";
            out << "for(const auto& env0 : *it) {\n";

            visit_(type_identity<TupleOperation>(), piscan, out);

            out << "}\n";
            out << "} catch(std::exception &e) { signalHandler->error(e.what());}\n";
            out << "}\n";

            PRINT_END_COMMENT(out);
        }

        void visit_(
                type_identity<IndexIfExists>, const IndexIfExists& iifexists, std::ostream& out) override {
            PRINT_BEGIN_COMMENT(out);
            const auto* rel = synthesiser.lookup(iifexists.getRelation());
            auto relName = synthesiser.getRelationName(rel);
            auto identifier = iifexists.getTupleId();
            const auto& rangePatternLower = iifexists.getRangePattern().first;
            const auto& rangePatternUpper = iifexists.getRangePattern().second;
            auto keys = isa->getSearchSignature(&iifexists);

            // check list of keys
            assert(0 < rel->getArity() && "AstToRamTranslator failed");
            auto ctxName = "READ_OP_CONTEXT(" + synthesiser.getOpContextName(*rel) + ")";
            auto rangeBounds = getPaddedRangeBounds(*rel, rangePatternLower, rangePatternUpper);

            out << "auto range = " << relName << "->"
                << "lowerUpperRange_" << keys << "(" << rangeBounds.first.str() << ","
                << rangeBounds.second.str() << "," << ctxName << ");\n";
            out << "for(const auto& env" << identifier << " : range) {\n";
            out << "if( ";

            dispatch(iifexists.getCondition(), out);

            out << ") {\n";

            visit_(type_identity<TupleOperation>(), iifexists, out);

            out << "break;\n";
            out << "}\n";
            out << "}\n";

            PRINT_END_COMMENT(out);
        }

        void visit_(type_identity<ParallelIndexIfExists>, const ParallelIndexIfExists& piifexists,
                std::ostream& out) override {
            PRINT_BEGIN_COMMENT(out);
            const auto* rel = synthesiser.lookup(piifexists.getRelation());
            auto relName = synthesiser.getRelationName(rel);
            const auto& rangePatternLower = piifexists.getRangePattern().first;
            const auto& rangePatternUpper = piifexists.getRangePattern().second;
            auto keys = isa->getSearchSignature(&piifexists);

            assert(piifexists.getTupleId() == 0 && "not outer-most loop");
            assert(0 < rel->getArity() && "AstToRamTranslator failed");
            assert(!preambleIssued && "only first loop can be made parallel");
            preambleIssued = true;

            PRINT_BEGIN_COMMENT(out);
            auto rangeBounds = getPaddedRangeBounds(*rel, rangePatternLower, rangePatternUpper);
            out << "auto range = " << relName
                << "->"
                // TODO (b-scholz): context may be missing here?
                << "lowerUpperRange_" << keys << "(" << rangeBounds.first.str() << ","
                << rangeBounds.second.str() << ");\n";
            out << "auto part = range.partition();\n";
            out << "PARALLEL_START\n";
            out << preamble.str();
            out << R"cpp(
                   #if defined _OPENMP && _OPENMP < 200805
                           auto count = std::distance(part.begin(), part.end());
                           auto base = part.begin();
                           pfor(int index  = 0; index < count; index++) {
                               auto it = base + index;
                   #else
                           pfor(auto it = part.begin(); it < part.end(); it++) {
                   #endif
                   )cpp";
            out << "try{";
            out << "for(const auto& env0 : *it) {\n";
            out << "if( ";

            dispatch(piifexists.getCondition(), out);

            out << ") {\n";

            visit_(type_identity<TupleOperation>(), piifexists, out);

            out << "break;\n";
            out << "}\n";
            out << "}\n";
            out << "} catch(std::exception &e) { signalHandler->error(e.what());}\n";
            out << "}\n";

            PRINT_END_COMMENT(out);
        }

        void visit_(type_identity<UnpackRecord>, const UnpackRecord& unpack, std::ostream& out) override {
            PRINT_BEGIN_COMMENT(out);
            auto arity = unpack.getArity();

            synthesiser.arities.emplace(arity);

            // look up reference
            out << "RamDomain const ref = ";
            dispatch(unpack.getExpression(), out);
            out << ";\n";

            // Handle nil case.
            out << "if (ref == 0) continue;\n";

            // Unpack tuple
            out << "const RamDomain *"
                << "env" << unpack.getTupleId() << " = "
                << "recordTable.unpack(ref," << arity << ");"
                << "\n";

            out << "{\n";

            // continue with condition checks and nested body
            visit_(type_identity<TupleOperation>(), unpack, out);

            out << "}\n";
            PRINT_END_COMMENT(out);
        }

        void visit_(type_identity<ParallelIndexAggregate>, const ParallelIndexAggregate& aggregate,
                std::ostream& out) override {
            assert(aggregate.getTupleId() == 0 && "not outer-most loop");
            assert(!preambleIssued && "only first loop can be made parallel");
            preambleIssued = true;
            PRINT_BEGIN_COMMENT(out);
            // get some properties
            const auto* rel = synthesiser.lookup(aggregate.getRelation());
            auto arity = rel->getArity();
            auto relName = synthesiser.getRelationName(rel);
            auto ctxName = "READ_OP_CONTEXT(" + synthesiser.getOpContextName(*rel) + ")";
            auto identifier = aggregate.getTupleId();

            // aggregate tuple storing the result of aggregate
            std::string tuple_type = "Tuple<RamDomain," + toString(arity) + ">";

            // declare environment variable
            out << "Tuple<RamDomain,1> env" << identifier << ";\n";

            // get range to aggregate
            auto keys = isa->getSearchSignature(&aggregate);

            // special case: counting number elements over an unrestricted predicate
            if (aggregate.getFunction() == AggregateOp::COUNT && keys.empty() &&
                    isTrue(&aggregate.getCondition())) {
                // shortcut: use relation size
                out << "env" << identifier << "[0] = " << relName << "->"
                    << "size();\n";
                out << "{\n";  // to match PARALLEL_END closing bracket
                out << preamble.str();
                visit_(type_identity<TupleOperation>(), aggregate, out);
                PRINT_END_COMMENT(out);
                return;
            }

            out << "bool shouldRunNested = false;\n";

            // init result and reduction operation
            std::string init;
            switch (aggregate.getFunction()) {
                case AggregateOp::MIN: init = "MAX_RAM_SIGNED"; break;
                case AggregateOp::FMIN: init = "MAX_RAM_FLOAT"; break;
                case AggregateOp::UMIN: init = "MAX_RAM_UNSIGNED"; break;
                case AggregateOp::MAX: init = "MIN_RAM_SIGNED"; break;
                case AggregateOp::FMAX: init = "MIN_RAM_FLOAT"; break;
                case AggregateOp::UMAX: init = "MIN_RAM_UNSIGNED"; break;
                case AggregateOp::COUNT:
                    init = "0";
                    out << "shouldRunNested = true;\n";
                    break;
                case AggregateOp::MEAN: init = "0"; break;
                case AggregateOp::FSUM:
                case AggregateOp::USUM:
                case AggregateOp::SUM:
                    init = "0";
                    out << "shouldRunNested = true;\n";
                    break;
            }

            // Set reduction operation
            std::string op;
            std::string omp_min_ver;
            switch (aggregate.getFunction()) {
                case AggregateOp::MIN:
                case AggregateOp::FMIN:
                case AggregateOp::UMIN: {
                    op = "min";
                    omp_min_ver = "200805";  // from OMP 3.0
                    break;
                }

                case AggregateOp::MAX:
                case AggregateOp::FMAX:
                case AggregateOp::UMAX: {
                    op = "max";
                    omp_min_ver = "200805";  // from OMP 3.0
                    break;
                }

                case AggregateOp::MEAN:
                case AggregateOp::FSUM:
                case AggregateOp::USUM:
                case AggregateOp::COUNT:
                case AggregateOp::SUM: {
                    omp_min_ver = "0";
                    op = "+";
                    break;
                }
                default: fatal("Unhandled aggregate operation");
            }
            // res0 stores the aggregate result
            std::string sharedVariable = "res0";

            std::string type;
            switch (getTypeAttributeAggregate(aggregate.getFunction())) {
                case TypeAttribute::Signed: type = "RamSigned"; break;
                case TypeAttribute::Unsigned: type = "RamUnsigned"; break;
                case TypeAttribute::Float: type = "RamFloat"; break;

                case TypeAttribute::Symbol:
                case TypeAttribute::ADT:
                case TypeAttribute::Record: type = "RamDomain"; break;
            }
            out << type << " res0 = " << init << ";\n";
            if (aggregate.getFunction() == AggregateOp::MEAN) {
                out << "RamUnsigned res1 = 0;\n";
                sharedVariable += ", res1";
            }

            out << preamble.str();
            out << "PARALLEL_START\n";
            // check whether there is an index to use
            if (keys.empty()) {
                // OMP reduction is not available on all versions of OpenMP
                out << "#if defined _OPENMP && _OPENMP >= " << omp_min_ver << "\n";
                out << "#pragma omp for reduction(" << op << ":" << sharedVariable << ")\n";
                out << "#endif\n";

                out << "for(const auto& env" << identifier << " : "
                    << "*" << relName << ") {\n";
            } else {
                const auto& rangePatternLower = aggregate.getRangePattern().first;
                const auto& rangePatternUpper = aggregate.getRangePattern().second;

                auto rangeBounds = getPaddedRangeBounds(*rel, rangePatternLower, rangePatternUpper);
                out << "auto range = " << relName << "->"
                    << "lowerUpperRange_" << keys << "(" << rangeBounds.first.str() << ","
                    << rangeBounds.second.str() << "," << ctxName << ");\n";

                out << "auto part = range.partition();\n";

                // old OpenMP versions cannot loop on iterators
                out << R"cpp(
                   #if defined _OPENMP && _OPENMP < 200805
                           auto count = std::distance(part.begin(), part.end());
                           auto base = part.begin();
                   #endif
                   )cpp";

                // OMP reduction is not available on all versions of OpenMP
                out << "#if defined _OPENMP && _OPENMP >= " << omp_min_ver << "\n";
                out << "#pragma omp for reduction(" << op << ":" << sharedVariable << ")\n";
                out << "#endif\n";

                // iterate over each part
                out << R"cpp(
                   #if defined _OPENMP && _OPENMP < 200805
                           for(int index  = 0; index < count; index++) {
                               auto it = base + index;
                   #else
                           for(auto it = part.begin(); it < part.end(); ++it) {
                   #endif
                   )cpp";
                // iterate over tuples in each part
                out << "for (const auto& env" << identifier << ": *it) {\n";
            }

            // produce condition inside the loop if necessary
            out << "if( ";
            dispatch(aggregate.getCondition(), out);
            out << ") {\n";

            out << "shouldRunNested = true;\n";

            // pick function
            switch (aggregate.getFunction()) {
                case AggregateOp::FMIN:
                case AggregateOp::UMIN:
                case AggregateOp::MIN:
                    out << "res0 = std::min(res0,ramBitCast<" << type << ">(";
                    dispatch(aggregate.getExpression(), out);
                    out << "));\n";
                    break;
                case AggregateOp::FMAX:
                case AggregateOp::UMAX:
                case AggregateOp::MAX:
                    out << "res0 = std::max(res0,ramBitCast<" << type << ">(";
                    dispatch(aggregate.getExpression(), out);
                    out << "));\n";
                    break;
                case AggregateOp::COUNT: out << "++res0\n;"; break;
                case AggregateOp::FSUM:
                case AggregateOp::USUM:
                case AggregateOp::SUM:
                    out << "res0 += "
                        << "ramBitCast<" << type << ">(";
                    dispatch(aggregate.getExpression(), out);
                    out << ");\n";
                    break;

                case AggregateOp::MEAN:
                    out << "res0 += "
                        << "ramBitCast<RamFloat>(";
                    dispatch(aggregate.getExpression(), out);
                    out << ");\n";
                    out << "++res1;\n";
                    break;
            }

            // end if statement
            out << "}\n";

            // end aggregator loop
            out << "}\n";

            // if keys weren't empty then there'll be another loop to close off
            if (!keys.empty()) {
                out << "}\n";
            }

            // start single-threaded section
            out << "#pragma omp single\n{\n";

            if (aggregate.getFunction() == AggregateOp::MEAN) {
                out << "if (res1 != 0) {\n";
                out << "res0 = res0 / res1;\n";
                out << "}\n";
            }

            // write result into environment tuple
            out << "env" << identifier << "[0] = ramBitCast(res0);\n";

            // check whether there exists a min/max first before next loop
            out << "if (shouldRunNested) {\n";
            visit_(type_identity<TupleOperation>(), aggregate, out);
            out << "}\n";
            // end single-threaded section
            out << "}\n";
            PRINT_END_COMMENT(out);
        }

        bool isGuaranteedToBeMinimum(const IndexAggregate& aggregate) {
            auto identifier = aggregate.getTupleId();
            auto keys = isa->getSearchSignature(&aggregate);
            RelationRepresentation repr = synthesiser.lookup(aggregate.getRelation())->getRepresentation();

            const auto* tupleElem = as<TupleElement>(aggregate.getExpression());
            return tupleElem && tupleElem->getTupleId() == identifier &&
                   keys[tupleElem->getElement()] != ram::analysis::AttributeConstraint::None &&
                   (repr == RelationRepresentation::BTREE || repr == RelationRepresentation::DEFAULT);
        }

        void visit_(
                type_identity<IndexAggregate>, const IndexAggregate& aggregate, std::ostream& out) override {
            PRINT_BEGIN_COMMENT(out);
            // get some properties
            const auto* rel = synthesiser.lookup(aggregate.getRelation());
            auto arity = rel->getArity();
            auto relName = synthesiser.getRelationName(rel);
            auto ctxName = "READ_OP_CONTEXT(" + synthesiser.getOpContextName(*rel) + ")";
            auto identifier = aggregate.getTupleId();

            // aggregate tuple storing the result of aggregate
            std::string tuple_type = "Tuple<RamDomain," + toString(arity) + ">";

            // declare environment variable
            out << "Tuple<RamDomain,1> env" << identifier << ";\n";

            // get range to aggregate
            auto keys = isa->getSearchSignature(&aggregate);

            // special case: counting number elements over an unrestricted predicate
            if (aggregate.getFunction() == AggregateOp::COUNT && keys.empty() &&
                    isTrue(&aggregate.getCondition())) {
                // shortcut: use relation size
                out << "env" << identifier << "[0] = " << relName << "->"
                    << "size();\n";
                visit_(type_identity<TupleOperation>(), aggregate, out);
                PRINT_END_COMMENT(out);
                return;
            }

            out << "bool shouldRunNested = false;\n";

            // init result
            std::string init;
            switch (aggregate.getFunction()) {
                case AggregateOp::MIN: init = "MAX_RAM_SIGNED"; break;
                case AggregateOp::FMIN: init = "MAX_RAM_FLOAT"; break;
                case AggregateOp::UMIN: init = "MAX_RAM_UNSIGNED"; break;
                case AggregateOp::MAX: init = "MIN_RAM_SIGNED"; break;
                case AggregateOp::FMAX: init = "MIN_RAM_FLOAT"; break;
                case AggregateOp::UMAX: init = "MIN_RAM_UNSIGNED"; break;
                case AggregateOp::COUNT:
                    init = "0";
                    out << "shouldRunNested = true;\n";
                    break;
                case AggregateOp::MEAN: init = "0"; break;
                case AggregateOp::FSUM:
                case AggregateOp::USUM:
                case AggregateOp::SUM:
                    init = "0";
                    out << "shouldRunNested = true;\n";
                    break;
            }

            std::string type;
            switch (getTypeAttributeAggregate(aggregate.getFunction())) {
                case TypeAttribute::Signed: type = "RamSigned"; break;
                case TypeAttribute::Unsigned: type = "RamUnsigned"; break;
                case TypeAttribute::Float: type = "RamFloat"; break;

                case TypeAttribute::Symbol:
                case TypeAttribute::ADT:
                case TypeAttribute::Record: type = "RamDomain"; break;
            }
            out << type << " res0 = " << init << ";\n";

            if (aggregate.getFunction() == AggregateOp::MEAN) {
                out << "RamUnsigned res1 = 0;\n";
            }

            // check whether there is an index to use
            if (keys.empty()) {
                out << "for(const auto& env" << identifier << " : "
                    << "*" << relName << ") {\n";
            } else {
                const auto& rangePatternLower = aggregate.getRangePattern().first;
                const auto& rangePatternUpper = aggregate.getRangePattern().second;

                auto rangeBounds = getPaddedRangeBounds(*rel, rangePatternLower, rangePatternUpper);

                out << "auto range = " << relName << "->"
                    << "lowerUpperRange_" << keys << "(" << rangeBounds.first.str() << ","
                    << rangeBounds.second.str() << "," << ctxName << ");\n";

                // aggregate result
                out << "for(const auto& env" << identifier << " : range) {\n";
            }

            // produce condition inside the loop
            out << "if( ";
            dispatch(aggregate.getCondition(), out);
            out << ") {\n";

            out << "shouldRunNested = true;\n";

            // pick function
            switch (aggregate.getFunction()) {
                case AggregateOp::FMIN:
                case AggregateOp::UMIN:
                case AggregateOp::MIN:
                    out << "res0 = std::min(res0,ramBitCast<" << type << ">(";
                    dispatch(aggregate.getExpression(), out);
                    out << "));\n";
                    if (isGuaranteedToBeMinimum(aggregate)) {
                        out << "break;\n";
                    }
                    break;
                case AggregateOp::FMAX:
                case AggregateOp::UMAX:
                case AggregateOp::MAX:
                    out << "res0 = std::max(res0,ramBitCast<" << type << ">(";
                    dispatch(aggregate.getExpression(), out);
                    out << "));\n";
                    break;
                case AggregateOp::COUNT: out << "++res0\n;"; break;
                case AggregateOp::FSUM:
                case AggregateOp::USUM:
                case AggregateOp::SUM:
                    out << "res0 += "
                        << "ramBitCast<" << type << ">(";
                    dispatch(aggregate.getExpression(), out);
                    out << ");\n";
                    break;

                case AggregateOp::MEAN:
                    out << "res0 += "
                        << "ramBitCast<RamFloat>(";
                    dispatch(aggregate.getExpression(), out);
                    out << ");\n";
                    out << "++res1;\n";
                    break;
            }

            out << "}\n";

            // end aggregator loop
            out << "}\n";

            if (aggregate.getFunction() == AggregateOp::MEAN) {
                out << "if (res1 != 0) {\n";
                out << "res0 = res0 / res1;\n";
                out << "}\n";
            }

            // write result into environment tuple
            out << "env" << identifier << "[0] = ramBitCast(res0);\n";

            // check whether there exists a min/max first before next loop
            out << "if (shouldRunNested) {\n";
            visit_(type_identity<TupleOperation>(), aggregate, out);
            out << "}\n";

            PRINT_END_COMMENT(out);
        }

        void visit_(type_identity<ParallelAggregate>, const ParallelAggregate& aggregate,
                std::ostream& out) override {
            PRINT_BEGIN_COMMENT(out);
            // get some properties
            const auto* rel = synthesiser.lookup(aggregate.getRelation());
            auto relName = synthesiser.getRelationName(rel);
            auto ctxName = "READ_OP_CONTEXT(" + synthesiser.getOpContextName(*rel) + ")";
            auto identifier = aggregate.getTupleId();

            assert(aggregate.getTupleId() == 0 && "not outer-most loop");
            assert(!preambleIssued && "only first loop can be made parallel");
            preambleIssued = true;

            // declare environment variable
            out << "Tuple<RamDomain,1> env" << identifier << ";\n";

            // special case: counting number elements over an unrestricted predicate
            if (aggregate.getFunction() == AggregateOp::COUNT && isTrue(&aggregate.getCondition())) {
                // shortcut: use relation size
                out << "env" << identifier << "[0] = " << relName << "->"
                    << "size();\n";
                out << "PARALLEL_START\n";
                out << preamble.str();
                visit_(type_identity<TupleOperation>(), aggregate, out);
                PRINT_END_COMMENT(out);
                return;
            }

            out << "bool shouldRunNested = false;\n";

            // init result
            std::string init;
            switch (aggregate.getFunction()) {
                case AggregateOp::MIN: init = "MAX_RAM_SIGNED"; break;
                case AggregateOp::FMIN: init = "MAX_RAM_FLOAT"; break;
                case AggregateOp::UMIN: init = "MAX_RAM_UNSIGNED"; break;
                case AggregateOp::MAX: init = "MIN_RAM_SIGNED"; break;
                case AggregateOp::FMAX: init = "MIN_RAM_FLOAT"; break;
                case AggregateOp::UMAX: init = "MIN_RAM_UNSIGNED"; break;
                case AggregateOp::COUNT:
                    init = "0";
                    out << "shouldRunNested = true;\n";
                    break;

                case AggregateOp::MEAN: init = "0"; break;

                case AggregateOp::FSUM:
                case AggregateOp::USUM:
                case AggregateOp::SUM:
                    init = "0";
                    out << "shouldRunNested = true;\n";
                    break;
            }

            // Set reduction operation
            std::string op;
            std::string omp_min_ver;
            switch (aggregate.getFunction()) {
                case AggregateOp::MIN:
                case AggregateOp::FMIN:
                case AggregateOp::UMIN: {
                    op = "min";
                    omp_min_ver = "200805";  // from OMP 3.0
                    break;
                }

                case AggregateOp::MAX:
                case AggregateOp::FMAX:
                case AggregateOp::UMAX: {
                    op = "max";
                    omp_min_ver = "200805";  // from OMP 3.0
                    break;
                }

                case AggregateOp::MEAN:
                case AggregateOp::FSUM:
                case AggregateOp::USUM:
                case AggregateOp::COUNT:
                case AggregateOp::SUM: {
                    op = "+";
                    omp_min_ver = "0";
                    break;
                }

                default: fatal("Unhandled aggregate operation");
            }

            char const* type = NULL;
            switch (getTypeAttributeAggregate(aggregate.getFunction())) {
                case TypeAttribute::Signed: type = "RamSigned"; break;
                case TypeAttribute::Unsigned: type = "RamUnsigned"; break;
                case TypeAttribute::Float: type = "RamFloat"; break;

                case TypeAttribute::Symbol:
                case TypeAttribute::ADT:
                case TypeAttribute::Record: type = "RamDomain"; break;
                default: assert(0);
            }
            out << type << " res0 = " << init << ";\n";

            std::string sharedVariable = "res0";
            if (aggregate.getFunction() == AggregateOp::MEAN) {
                out << "RamUnsigned res1 = " << init << ";\n";
                sharedVariable += ", res1";
            }

            // create a partitioning of the relation to iterate over simeltaneously
            out << "auto part = " << relName << "->partition();\n";
            out << "PARALLEL_START\n";
            out << preamble.str();

            // old OpenMP versions cannot loop on iterators
            out << R"cpp(
                   #if defined _OPENMP && _OPENMP < 200805
                           auto count = std::distance(part.begin(), part.end());
                           auto base = part.begin();
                   #endif
                   )cpp";

            // pragma statement
            out << "#if defined _OPENMP && _OPENMP >= " << omp_min_ver << "\n";
            out << "#pragma omp for reduction(" << op << ":" << sharedVariable << ")\n";
            out << "#endif\n";

            // iterate over each part
            out << R"cpp(
                   #if defined _OPENMP && _OPENMP < 200805
                           for(int index  = 0; index < count; index++) {
                               auto it = base + index;
                   #else
                           for(auto it = part.begin(); it < part.end(); ++it) {
                   #endif
                   )cpp";
            // iterate over tuples in each part
            out << "for (const auto& env" << identifier << ": *it) {\n";

            // produce condition inside the loop
            out << "if( ";
            dispatch(aggregate.getCondition(), out);
            out << ") {\n";

            out << "shouldRunNested = true;\n";
            // pick function
            switch (aggregate.getFunction()) {
                case AggregateOp::FMIN:
                case AggregateOp::UMIN:
                case AggregateOp::MIN:
                    out << "res0 = std::min(res0, ramBitCast<" << type << ">(";
                    dispatch(aggregate.getExpression(), out);
                    out << "));\n";
                    break;
                case AggregateOp::FMAX:
                case AggregateOp::UMAX:
                case AggregateOp::MAX:
                    out << "res0 = std::max(res0, ramBitCast<" << type << ">(";
                    dispatch(aggregate.getExpression(), out);
                    out << "));\n";
                    break;
                case AggregateOp::COUNT: out << "++res0\n;"; break;
                case AggregateOp::FSUM:
                case AggregateOp::USUM:
                case AggregateOp::SUM:
                    out << "res0 += ramBitCast<" << type << ">(";
                    dispatch(aggregate.getExpression(), out);
                    out << ");\n";
                    break;

                case AggregateOp::MEAN:
                    out << "res0 += ramBitCast<RamFloat>(";
                    dispatch(aggregate.getExpression(), out);
                    out << ");\n";
                    out << "++res1;\n";
                    break;
            }

            out << "}\n";

            // end aggregator loop
            out << "}\n";
            // end partition loop
            out << "}\n";

            // the rest shouldn't be run in parallel
            out << "#pragma omp single\n{\n";

            if (aggregate.getFunction() == AggregateOp::MEAN) {
                out << "if (res1 != 0) {\n";
                out << "res0 = res0 / res1;\n";
                out << "}\n";
            }

            // write result into environment tuple
            out << "env" << identifier << "[0] = ramBitCast(res0);\n";

            // check whether there exists a min/max first before next loop
            out << "if (shouldRunNested) {\n";
            visit_(type_identity<TupleOperation>(), aggregate, out);
            out << "}\n";
            out << "}\n";  // to close off pragma omp single section
            PRINT_END_COMMENT(out);
        }
        void visit_(type_identity<Aggregate>, const Aggregate& aggregate, std::ostream& out) override {
            PRINT_BEGIN_COMMENT(out);
            // get some properties
            const auto* rel = synthesiser.lookup(aggregate.getRelation());
            auto relName = synthesiser.getRelationName(rel);
            auto ctxName = "READ_OP_CONTEXT(" + synthesiser.getOpContextName(*rel) + ")";
            auto identifier = aggregate.getTupleId();

            // declare environment variable
            out << "Tuple<RamDomain,1> env" << identifier << ";\n";

            // special case: counting number elements over an unrestricted predicate
            if (aggregate.getFunction() == AggregateOp::COUNT && isTrue(&aggregate.getCondition())) {
                // shortcut: use relation size
                out << "env" << identifier << "[0] = " << relName << "->"
                    << "size();\n";
                visit_(type_identity<TupleOperation>(), aggregate, out);
                PRINT_END_COMMENT(out);
                return;
            }

            out << "bool shouldRunNested = false;\n";

            // init result
            std::string init;
            switch (aggregate.getFunction()) {
                case AggregateOp::MIN: init = "MAX_RAM_SIGNED"; break;
                case AggregateOp::FMIN: init = "MAX_RAM_FLOAT"; break;
                case AggregateOp::UMIN: init = "MAX_RAM_UNSIGNED"; break;
                case AggregateOp::MAX: init = "MIN_RAM_SIGNED"; break;
                case AggregateOp::FMAX: init = "MIN_RAM_FLOAT"; break;
                case AggregateOp::UMAX: init = "MIN_RAM_UNSIGNED"; break;
                case AggregateOp::COUNT:
                    init = "0";
                    out << "shouldRunNested = true;\n";
                    break;

                case AggregateOp::MEAN: init = "0"; break;

                case AggregateOp::FSUM:
                case AggregateOp::USUM:
                case AggregateOp::SUM:
                    init = "0";
                    out << "shouldRunNested = true;\n";
                    break;
            }

            std::string type;
            switch (getTypeAttributeAggregate(aggregate.getFunction())) {
                case TypeAttribute::Signed: type = "RamSigned"; break;
                case TypeAttribute::Unsigned: type = "RamUnsigned"; break;
                case TypeAttribute::Float: type = "RamFloat"; break;

                case TypeAttribute::Symbol:
                case TypeAttribute::ADT:
                case TypeAttribute::Record:
                default: type = "RamDomain"; break;
            }
            out << type << " res0 = " << init << ";\n";

            if (aggregate.getFunction() == AggregateOp::MEAN) {
                out << "RamUnsigned res1 = 0;\n";
            }

            // check whether there is an index to use
            out << "for(const auto& env" << identifier << " : "
                << "*" << relName << ") {\n";

            // produce condition inside the loop
            out << "if( ";
            dispatch(aggregate.getCondition(), out);
            out << ") {\n";

            out << "shouldRunNested = true;\n";
            // pick function
            switch (aggregate.getFunction()) {
                case AggregateOp::FMIN:
                case AggregateOp::UMIN:
                case AggregateOp::MIN:
                    out << "res0 = std::min(res0, ramBitCast<" << type << ">(";
                    dispatch(aggregate.getExpression(), out);
                    out << "));\n";
                    break;
                case AggregateOp::FMAX:
                case AggregateOp::UMAX:
                case AggregateOp::MAX:
                    out << "res0 = std::max(res0,ramBitCast<" << type << ">(";
                    dispatch(aggregate.getExpression(), out);
                    out << "));\n";
                    break;
                case AggregateOp::COUNT: out << "++res0\n;"; break;
                case AggregateOp::FSUM:
                case AggregateOp::USUM:
                case AggregateOp::SUM:
                    out << "res0 += "
                        << "ramBitCast<" << type << ">(";
                    ;
                    dispatch(aggregate.getExpression(), out);
                    out << ");\n";
                    break;

                case AggregateOp::MEAN:
                    out << "res0 += "
                        << "ramBitCast<RamFloat>(";
                    dispatch(aggregate.getExpression(), out);
                    out << ");\n";
                    out << "++res1;\n";
                    break;
            }

            out << "}\n";

            // end aggregator loop
            out << "}\n";

            if (aggregate.getFunction() == AggregateOp::MEAN) {
                out << "res0 = res0 / res1;\n";
            }

            // write result into environment tuple
            out << "env" << identifier << "[0] = ramBitCast(res0);\n";

            // check whether there exists a min/max first before next loop
            out << "if (shouldRunNested) {\n";
            visit_(type_identity<TupleOperation>(), aggregate, out);
            out << "}\n";

            PRINT_END_COMMENT(out);
        }

        void visit_(type_identity<Filter>, const Filter& filter, std::ostream& out) override {
            PRINT_BEGIN_COMMENT(out);
            out << "if( ";
            dispatch(filter.getCondition(), out);
            out << ") {\n";
            visit_(type_identity<NestedOperation>(), filter, out);
            out << "}\n";
            PRINT_END_COMMENT(out);
        }

        void visit_(type_identity<Break>, const Break& breakOp, std::ostream& out) override {
            PRINT_BEGIN_COMMENT(out);
            out << "if( ";
            dispatch(breakOp.getCondition(), out);
            out << ") break;\n";
            visit_(type_identity<NestedOperation>(), breakOp, out);
            PRINT_END_COMMENT(out);
        }

        void visit_(type_identity<GuardedInsert>, const GuardedInsert& guardedInsert,
                std::ostream& out) override {
            PRINT_BEGIN_COMMENT(out);
            const auto* rel = synthesiser.lookup(guardedInsert.getRelation());
            auto arity = rel->getArity();
            auto relName = synthesiser.getRelationName(rel);
            auto ctxName = "READ_OP_CONTEXT(" + synthesiser.getOpContextName(*rel) + ")";

            auto condition = guardedInsert.getCondition();
            // guarded conditions
            out << "if( ";
            dispatch(*condition, out);
            out << ") {\n";

            // create inserted tuple
            out << "Tuple<RamDomain," << arity << "> tuple{{" << join(guardedInsert.getValues(), ",", rec)
                << "}};\n";

            // insert tuple
            out << relName << "->"
                << "insert(tuple," << ctxName << ");\n";

            // end of conseq body.
            out << "}\n";

            PRINT_END_COMMENT(out);
        }

        void visit_(type_identity<Insert>, const Insert& insert, std::ostream& out) override {
            PRINT_BEGIN_COMMENT(out);
            const auto* rel = synthesiser.lookup(insert.getRelation());
            auto arity = rel->getArity();
            auto relName = synthesiser.getRelationName(rel);
            auto ctxName = "READ_OP_CONTEXT(" + synthesiser.getOpContextName(*rel) + ")";

            // create inserted tuple
            out << "Tuple<RamDomain," << arity << "> tuple{{" << join(insert.getValues(), ",", rec)
                << "}};\n";

            // insert tuple
            out << relName << "->"
                << "insert(tuple," << ctxName << ");\n";

            PRINT_END_COMMENT(out);
        }

        void visit_(type_identity<Erase>, const Erase& erase, std::ostream& out) override {
            PRINT_BEGIN_COMMENT(out);
            const auto* rel = synthesiser.lookup(erase.getRelation());
            auto arity = rel->getArity();
            auto relName = synthesiser.getRelationName(rel);
            // create inserted tuple
            out << "Tuple<RamDomain," << arity << "> tuple{{" << join(erase.getValues(), ",", rec) << "}};\n";

            // insert tuple
            out << relName << "->erase(tuple);\n";
            PRINT_END_COMMENT(out);
        }

        // -- conditions --

        void visit_(type_identity<True>, const True&, std::ostream& out) override {
            PRINT_BEGIN_COMMENT(out);
            out << "true";
            PRINT_END_COMMENT(out);
        }

        void visit_(type_identity<False>, const False&, std::ostream& out) override {
            PRINT_BEGIN_COMMENT(out);
            out << "false";
            PRINT_END_COMMENT(out);
        }

        void visit_(type_identity<Conjunction>, const Conjunction& conj, std::ostream& out) override {
            PRINT_BEGIN_COMMENT(out);
            dispatch(conj.getLHS(), out);
            out << " && ";
            dispatch(conj.getRHS(), out);
            PRINT_END_COMMENT(out);
        }

        void visit_(type_identity<Negation>, const Negation& neg, std::ostream& out) override {
            PRINT_BEGIN_COMMENT(out);
            out << "!(";
            dispatch(neg.getOperand(), out);
            out << ")";
            PRINT_END_COMMENT(out);
        }

        void visit_(type_identity<Constraint>, const Constraint& rel, std::ostream& out) override {
            // clang-format off
#define EVAL_CHILD(ty, idx)        \
    out << "ramBitCast<" #ty ">("; \
    dispatch(rel.idx(), out);      \
    out << ")"
#define COMPARE_NUMERIC(ty, op) \
    out << "(";                 \
    EVAL_CHILD(ty, getLHS);     \
    out << " " #op " ";         \
    EVAL_CHILD(ty, getRHS);     \
    out << ")";                 \
    break
#define COMPARE_STRING(op)                \
    out << "(symTable.decode(";           \
    EVAL_CHILD(RamDomain, getLHS);        \
    out << ") " #op " symTable.decode(";  \
    EVAL_CHILD(RamDomain, getRHS);        \
    out << "))";                          \
    break
#define COMPARE_EQ_NE(opCode, op)                                         \
    case BinaryConstraintOp::   opCode: COMPARE_NUMERIC(RamDomain  , op); \
    case BinaryConstraintOp::F##opCode: COMPARE_NUMERIC(RamFloat   , op);
#define COMPARE(opCode, op)                                               \
    case BinaryConstraintOp::   opCode: COMPARE_NUMERIC(RamSigned  , op); \
    case BinaryConstraintOp::U##opCode: COMPARE_NUMERIC(RamUnsigned, op); \
    case BinaryConstraintOp::F##opCode: COMPARE_NUMERIC(RamFloat   , op); \
    case BinaryConstraintOp::S##opCode: COMPARE_STRING(op);
            // clang-format on

            PRINT_BEGIN_COMMENT(out);
            switch (rel.getOperator()) {
                // comparison operators
                COMPARE_EQ_NE(EQ, ==)
                COMPARE_EQ_NE(NE, !=)

                COMPARE(LT, <)
                COMPARE(LE, <=)
                COMPARE(GT, >)
                COMPARE(GE, >=)

                // strings
                case BinaryConstraintOp::MATCH: {
                    synthesiser.SubroutineUsingStdRegex = true;
                    out << "regex_wrapper(symTable.decode(";
                    dispatch(rel.getLHS(), out);
                    out << "),symTable.decode(";
                    dispatch(rel.getRHS(), out);
                    out << "))";
                    break;
                }
                case BinaryConstraintOp::NOT_MATCH: {
                    synthesiser.SubroutineUsingStdRegex = true;
                    out << "!regex_wrapper(symTable.decode(";
                    dispatch(rel.getLHS(), out);
                    out << "),symTable.decode(";
                    dispatch(rel.getRHS(), out);
                    out << "))";
                    break;
                }
                case BinaryConstraintOp::CONTAINS: {
                    out << "(symTable.decode(";
                    dispatch(rel.getRHS(), out);
                    out << ").find(symTable.decode(";
                    dispatch(rel.getLHS(), out);
                    out << ")) != std::string::npos)";
                    break;
                }
                case BinaryConstraintOp::NOT_CONTAINS: {
                    out << "(symTable.decode(";
                    dispatch(rel.getRHS(), out);
                    out << ").find(symTable.decode(";
                    dispatch(rel.getLHS(), out);
                    out << ")) == std::string::npos)";
                    break;
                }
            }

            PRINT_END_COMMENT(out);

#undef EVAL_CHILD
#undef COMPARE_NUMERIC
#undef COMPARE_STRING
#undef COMPARE
#undef COMPARE_EQ_NE
        }

        void visit_(
                type_identity<EmptinessCheck>, const EmptinessCheck& emptiness, std::ostream& out) override {
            PRINT_BEGIN_COMMENT(out);
            out << synthesiser.getRelationName(synthesiser.lookup(emptiness.getRelation())) << "->"
                << "empty()";
            PRINT_END_COMMENT(out);
        }

        void visit_(type_identity<RelationSize>, const RelationSize& size, std::ostream& out) override {
            PRINT_BEGIN_COMMENT(out);
            out << "(RamDomain)" << synthesiser.getRelationName(synthesiser.lookup(size.getRelation()))
                << "->"
                << "size()";
            PRINT_END_COMMENT(out);
        }

        void visit_(type_identity<ExistenceCheck>, const ExistenceCheck& exists, std::ostream& out) override {
            PRINT_BEGIN_COMMENT(out);
            // get some details
            const auto* rel = synthesiser.lookup(exists.getRelation());
            auto relName = synthesiser.getRelationName(rel);
            auto ctxName = "READ_OP_CONTEXT(" + synthesiser.getOpContextName(*rel) + ")";
            auto arity = rel->getArity();
            assert(arity > 0 && "AstToRamTranslator failed");
            std::string after;
            if (Global::config().has("profile") && Global::config().has("profile-frequency") &&
                    !synthesiser.lookup(exists.getRelation())->isTemp()) {
                out << R"_((reads[)_" << synthesiser.lookupReadIdx(rel->getName()) << R"_(]++,)_";
                after = ")";
            }

            // if it is total we use the contains function
            if (isa->isTotalSignature(&exists)) {
                out << relName << "->"
                    << "contains(Tuple<RamDomain," << arity << ">{{" << join(exists.getValues(), ",", rec)
                    << "}}," << ctxName << ")" << after;
                PRINT_END_COMMENT(out);
                return;
            }

            auto rangePatternLower = exists.getValues();
            auto rangePatternUpper = exists.getValues();

            auto rangeBounds = getPaddedRangeBounds(*rel, rangePatternLower, rangePatternUpper);
            // else we conduct a range query
            out << "!" << relName << "->"
                << "lowerUpperRange";
            out << "_" << isa->getSearchSignature(&exists);
            out << "(" << rangeBounds.first.str() << "," << rangeBounds.second.str() << "," << ctxName
                << ").empty()" << after;
            PRINT_END_COMMENT(out);
        }

        void visit_(type_identity<ProvenanceExistenceCheck>, const ProvenanceExistenceCheck& provExists,
                std::ostream& out) override {
            PRINT_BEGIN_COMMENT(out);
            // get some details
            const auto* rel = synthesiser.lookup(provExists.getRelation());
            auto relName = synthesiser.getRelationName(rel);
            auto ctxName = "READ_OP_CONTEXT(" + synthesiser.getOpContextName(*rel) + ")";
            auto arity = rel->getArity();
            auto auxiliaryArity = rel->getAuxiliaryArity();

            // provenance not exists is never total, conduct a range query
            out << "[&]() -> bool {\n";
            out << "auto existenceCheck = " << relName << "->"
                << "lowerUpperRange";
            out << "_" << isa->getSearchSignature(&provExists);

            // parts refers to payload + rule number
            std::size_t parts = arity - auxiliaryArity + 1;

            // make a copy of provExists.getValues() so we can be sure that vals is always the same vector
            // since provExists.getValues() creates a new vector on the stack each time
            auto vals = provExists.getValues();

            // sanity check to ensure that all payload values are specified
            for (std::size_t i = 0; i < arity - auxiliaryArity; i++) {
                assert(!isUndefValue(vals[i]) &&
                        "ProvenanceExistenceCheck should always be specified for payload");
            }

            auto valsCopy = std::vector<Expression*>(vals.begin(), vals.begin() + parts);
            auto rangeBounds = getPaddedRangeBounds(*rel, valsCopy, valsCopy);

            // remove the ending }} from both strings
            rangeBounds.first.seekp(-2, std::ios_base::end);
            rangeBounds.second.seekp(-2, std::ios_base::end);

            // extra bounds for provenance height annotations
            for (std::size_t i = 0; i < auxiliaryArity - 2; i++) {
                rangeBounds.first << ",ramBitCast<RamDomain, RamSigned>(MIN_RAM_SIGNED)";
                rangeBounds.second << ",ramBitCast<RamDomain, RamSigned>(MAX_RAM_SIGNED)";
            }
            rangeBounds.first << ",ramBitCast<RamDomain, RamSigned>(MIN_RAM_SIGNED)}}";
            rangeBounds.second << ",ramBitCast<RamDomain, RamSigned>(MAX_RAM_SIGNED)}}";

            out << "(" << rangeBounds.first.str() << "," << rangeBounds.second.str() << "," << ctxName
                << ");\n";
            out << "if (existenceCheck.empty()) return false; else return ((*existenceCheck.begin())["
                << arity - auxiliaryArity + 1 << "] <= ";

            dispatch(*(provExists.getValues()[arity - auxiliaryArity + 1]), out);
            out << ")";
            out << ";}()\n";
            PRINT_END_COMMENT(out);
        }

        // -- values --
        void visit_(type_identity<UnsignedConstant>, const UnsignedConstant& constant,
                std::ostream& out) override {
            PRINT_BEGIN_COMMENT(out);
            out << "RamUnsigned(" << constant.getValue() << ")";
            PRINT_END_COMMENT(out);
        }

        void visit_(type_identity<FloatConstant>, const FloatConstant& constant, std::ostream& out) override {
            PRINT_BEGIN_COMMENT(out);
            out << "RamFloat(" << constant.getValue() << ")";
            PRINT_END_COMMENT(out);
        }

        void visit_(
                type_identity<SignedConstant>, const SignedConstant& constant, std::ostream& out) override {
            PRINT_BEGIN_COMMENT(out);
            out << "RamSigned(" << constant.getConstant() << ")";
            PRINT_END_COMMENT(out);
        }

        void visit_(
                type_identity<StringConstant>, const StringConstant& constant, std::ostream& out) override {
            PRINT_BEGIN_COMMENT(out);
            out << "RamSigned(" << synthesiser.convertSymbol2Idx(constant.getConstant()) << ")";
            PRINT_END_COMMENT(out);
        }

        void visit_(type_identity<TupleElement>, const TupleElement& access, std::ostream& out) override {
            PRINT_BEGIN_COMMENT(out);
            out << "env" << access.getTupleId() << "[" << access.getElement() << "]";
            PRINT_END_COMMENT(out);
        }

        void visit_(type_identity<AutoIncrement>, const AutoIncrement& /*inc*/, std::ostream& out) override {
            PRINT_BEGIN_COMMENT(out);
            out << "(ctr++)";
            PRINT_END_COMMENT(out);
        }

        void visit_(
                type_identity<IntrinsicOperator>, const IntrinsicOperator& op, std::ostream& out) override {
#define MINMAX_SYMBOL(op)                   \
    {                                       \
        out << "symTable.encode(" #op "({"; \
        for (auto& cur : args) {            \
            out << "symTable.decode(";      \
            dispatch(*cur, out);            \
            out << "), ";                   \
        }                                   \
        out << "}))";                       \
        break;                              \
    }

            PRINT_BEGIN_COMMENT(out);

// clang-format off
#define UNARY_OP(opcode, ty, op)                \
    case FunctorOp::opcode: {                   \
        out << "(" #op "(ramBitCast<" #ty ">("; \
        dispatch(*args[0], out);                \
        out << ")))";                           \
        break;                                  \
    }
#define UNARY_OP_I(opcode, op) UNARY_OP(   opcode, RamSigned  , op)
#define UNARY_OP_U(opcode, op) UNARY_OP(U##opcode, RamUnsigned, op)
#define UNARY_OP_F(opcode, op) UNARY_OP(F##opcode, RamFloat   , op)
#define UNARY_OP_INTEGRAL(opcode, op) \
    UNARY_OP_I(opcode, op)            \
    UNARY_OP_U(opcode, op)


#define BINARY_OP_EXPR_EX(ty, op, rhs_post)      \
    {                                            \
        out << "(ramBitCast<" #ty ">(";          \
        dispatch(*args[0], out);                 \
        out << ") " #op " ramBitCast<" #ty ">("; \
        dispatch(*args[1], out);                 \
        out << rhs_post "))";                    \
        break;                                   \
    }
#define BINARY_OP_EXPR(ty, op) BINARY_OP_EXPR_EX(ty, op, "")
#define BINARY_OP_EXPR_SHIFT(ty, op) BINARY_OP_EXPR_EX(ty, op, " & RAM_BIT_SHIFT_MASK")
#define BINARY_OP_EXPR_LOGICAL(ty, op) out << "RamDomain"; BINARY_OP_EXPR(ty, op)

#define BINARY_OP_INTEGRAL(opcode, op)                         \
    case FunctorOp::   opcode: BINARY_OP_EXPR(RamSigned  , op) \
    case FunctorOp::U##opcode: BINARY_OP_EXPR(RamUnsigned, op)
#define BINARY_OP_LOGICAL(opcode, op)                                  \
    case FunctorOp::   opcode: BINARY_OP_EXPR_LOGICAL(RamSigned  , op) \
    case FunctorOp::U##opcode: BINARY_OP_EXPR_LOGICAL(RamUnsigned, op)
#define BINARY_OP_NUMERIC(opcode, op)                          \
    BINARY_OP_INTEGRAL(opcode, op)                             \
    case FunctorOp::F##opcode: BINARY_OP_EXPR(RamFloat   , op)
#define BINARY_OP_BITWISE(opcode, op)                        \
    case FunctorOp::   opcode: /* fall through */            \
    case FunctorOp::U##opcode: BINARY_OP_EXPR(RamDomain, op)
#define BINARY_OP_INTEGRAL_SHIFT(opcode, op, tySigned, tyUnsigned)  \
    case FunctorOp::   opcode: BINARY_OP_EXPR_SHIFT(tySigned  , op) \
    case FunctorOp::U##opcode: BINARY_OP_EXPR_SHIFT(tyUnsigned, op)

#define BINARY_OP_EXP(opcode, ty, tyTemp)                                                     \
    case FunctorOp::opcode: {                                                                 \
        out << "static_cast<" #ty ">(static_cast<" #tyTemp ">(std::pow(ramBitCast<" #ty ">("; \
        dispatch(*args[0], out);                                                              \
        out << "), ramBitCast<" #ty ">(";                                                     \
        dispatch(*args[1], out);                                                              \
        out << "))))";                                                                        \
        break;                                                                                \
    }

#define NARY_OP(opcode, ty, op)            \
    case FunctorOp::opcode: {              \
        out << #op "({";                   \
        for (auto& cur : args) {           \
            out << "ramBitCast<" #ty ">("; \
            dispatch(*cur, out);           \
            out << "), ";                  \
        }                                  \
        out << "})";                       \
        break;                             \
    }
#define NARY_OP_ORDERED(opcode, op)     \
    NARY_OP(   opcode, RamSigned  , op) \
    NARY_OP(U##opcode, RamUnsigned, op) \
    NARY_OP(F##opcode, RamFloat   , op)


#define CONV_TO_STRING(opcode, ty)                \
    case FunctorOp::opcode: {                     \
        out << "symTable.encode(std::to_string("; \
        dispatch(*args[0], out);                  \
        out << "))";                              \
    } break;
#define CONV_FROM_STRING(opcode, ty)                                                       \
    case FunctorOp::opcode: {                                                              \
        synthesiser.currentClass->addInclude("\"souffle/utility/EvaluatorUtil.h\"", true); \
        out << "souffle::evaluator::symbol2numeric<" #ty ">(symTable.decode(";             \
        dispatch(*args[0], out);                                                           \
        out << "))";                                                                       \
    } break;
            // clang-format on
            if (op.getOperator() == FunctorOp::LXOR) {
                synthesiser.currentClass->addInclude("\"souffle/utility/EvaluatorUtil.h\"", true);
            }
            auto args = op.getArguments();
            switch (op.getOperator()) {
                /** Unary Functor Operators */
                case FunctorOp::ORD: {
                    dispatch(*args[0], out);
                    break;
                }
                // TODO: change the signature of `STRLEN` to return an unsigned?
                case FunctorOp::STRLEN: {
                    out << "static_cast<RamSigned>(symTable.decode(";
                    dispatch(*args[0], out);
                    out << ").size())";
                    break;
                }

                    // clang-format off
                UNARY_OP_I(NEG, -)
                UNARY_OP_F(NEG, -)

                UNARY_OP_INTEGRAL(BNOT, ~)
                UNARY_OP_INTEGRAL(LNOT, (RamDomain)!)

                /** numeric coersions follow C++ semantics. */
                // identities
                case FunctorOp::F2F:
                case FunctorOp::I2I:
                case FunctorOp::U2U:
                case FunctorOp::S2S: {
                    dispatch(*args[0], out);
                    break;
                }

                UNARY_OP(F2I, RamFloat   , static_cast<RamSigned>)
                UNARY_OP(F2U, RamFloat   , static_cast<RamUnsigned>)

                UNARY_OP(I2U, RamSigned  , static_cast<RamUnsigned>)
                UNARY_OP(I2F, RamSigned  , static_cast<RamFloat>)

                UNARY_OP(U2I, RamUnsigned, static_cast<RamSigned>)
                UNARY_OP(U2F, RamUnsigned, static_cast<RamFloat>)

                CONV_TO_STRING(F2S, RamFloat)
                CONV_TO_STRING(I2S, RamSigned)
                CONV_TO_STRING(U2S, RamUnsigned)

                CONV_FROM_STRING(S2F, RamFloat)
                CONV_FROM_STRING(S2I, RamSigned)
                CONV_FROM_STRING(S2U, RamUnsigned)

                /** Binary Functor Operators */
                // arithmetic

                BINARY_OP_NUMERIC(ADD, +)
                BINARY_OP_NUMERIC(SUB, -)
                BINARY_OP_NUMERIC(MUL, *)
                BINARY_OP_NUMERIC(DIV, /)
                BINARY_OP_INTEGRAL(MOD, %)

                BINARY_OP_EXP(FEXP, RamFloat   , RamFloat)
#if RAM_DOMAIN_SIZE == 32
                BINARY_OP_EXP(UEXP, RamUnsigned, int64_t)
                BINARY_OP_EXP( EXP, RamSigned  , int64_t)
#elif RAM_DOMAIN_SIZE == 64
                BINARY_OP_EXP(UEXP, RamUnsigned, RamUnsigned)
                BINARY_OP_EXP( EXP, RamSigned  , RamSigned)
#else
#error "unhandled domain size"
#endif

                BINARY_OP_LOGICAL(LAND, &&)
                BINARY_OP_LOGICAL(LOR , ||)
                BINARY_OP_LOGICAL(LXOR, + souffle::evaluator::lxor_infix() +)

                BINARY_OP_BITWISE(BAND, &)
                BINARY_OP_BITWISE(BOR , |)
                BINARY_OP_BITWISE(BXOR, ^)
                // Handle left-shift as unsigned to match Java semantics of `<<`, namely:
                //  "... `n << s` is `n` left-shifted `s` bit positions; ..."
                // Using `RamSigned` would imply UB due to signed overflow when shifting negatives.
                BINARY_OP_INTEGRAL_SHIFT(BSHIFT_L         , <<, RamUnsigned, RamUnsigned)
                // For right-shift, we do need sign extension.
                BINARY_OP_INTEGRAL_SHIFT(BSHIFT_R         , >>, RamSigned  , RamUnsigned)
                BINARY_OP_INTEGRAL_SHIFT(BSHIFT_R_UNSIGNED, >>, RamUnsigned, RamUnsigned)

                NARY_OP_ORDERED(MAX, std::max)
                NARY_OP_ORDERED(MIN, std::min)
                    // clang-format on

                case FunctorOp::SMAX: MINMAX_SYMBOL(std::max)

                case FunctorOp::SMIN: MINMAX_SYMBOL(std::min)

                // strings
                case FunctorOp::CAT: {
                    out << "symTable.encode(";
                    std::size_t i = 0;
                    while (i < args.size() - 1) {
                        out << "symTable.decode(";
                        dispatch(*args[i], out);
                        out << ") + ";
                        i++;
                    }
                    out << "symTable.decode(";
                    dispatch(*args[i], out);
                    out << "))";
                    break;
                }

                /** Ternary Functor Operators */
                case FunctorOp::SUBSTR: {
                    synthesiser.SubroutineUsingSubstr = true;
                    out << "symTable.encode(";
                    out << "substr_wrapper(symTable.decode(";
                    dispatch(*args[0], out);
                    out << "),(";
                    dispatch(*args[1], out);
                    out << "),(";
                    dispatch(*args[2], out);
                    out << ")))";
                    break;
                }

                case FunctorOp::RANGE:
                case FunctorOp::URANGE:
                case FunctorOp::FRANGE:
                    fatal("ICE: functor `%s` must map onto `NestedIntrinsicOperator`", op.getOperator());
            }
            PRINT_END_COMMENT(out);

#undef MINMAX_SYMBOL
        }

        void visit_(type_identity<NestedIntrinsicOperator>, const NestedIntrinsicOperator& op,
                std::ostream& out) override {
            PRINT_BEGIN_COMMENT(out);

            auto emitHelper = [&](auto&& func) {
                tfm::format(out, "%s(%s, [&](auto&& env%d) {\n", func,
                        join(op.getArguments(), ",", [&](auto& os, auto* arg) { return dispatch(*arg, os); }),
                        op.getTupleId());
                visit_(type_identity<TupleOperation>(), op, out);
                out << "});\n";

                PRINT_END_COMMENT(out);
            };

            auto emitRange = [&](char const* ty) {
                synthesiser.currentClass->addInclude("\"souffle/utility/EvaluatorUtil.h\"", true);
                return emitHelper(tfm::format("souffle::evaluator::runRange<%s>", ty));
            };

            switch (op.getFunction()) {
                case NestedIntrinsicOp::RANGE: return emitRange("RamSigned");
                case NestedIntrinsicOp::URANGE: return emitRange("RamUnsigned");
                case NestedIntrinsicOp::FRANGE: return emitRange("RamFloat");
            }

            UNREACHABLE_BAD_CASE_ANALYSIS
        }

        void visit_(type_identity<UserDefinedOperator>, const UserDefinedOperator& op,
                std::ostream& out) override {
            const std::string& name = op.getName();

            auto args = op.getArguments();
            if (op.isStateful()) {
<<<<<<< HEAD
                out << "lambda_" << name << "(&symTable, &recordTable";
=======
                out << "functors::" << name << "(&symTable, &recordTable";
>>>>>>> 87a27417
                for (auto& arg : args) {
                    out << ",";
                    dispatch(*arg, out);
                }
                out << ")";
            } else {
                const std::vector<TypeAttribute>& argTypes = op.getArgsTypes();

                if (op.getReturnType() == TypeAttribute::Symbol) {
                    out << "symTable.encode(";
                }
<<<<<<< HEAD
                out << "lambda_" << name << "(";
=======
                out << "functors::" << name << "(";
>>>>>>> 87a27417

                for (std::size_t i = 0; i < args.size(); i++) {
                    if (i > 0) {
                        out << ",";
                    }
                    switch (argTypes[i]) {
                        case TypeAttribute::Signed:
                            out << "((RamSigned)";
                            dispatch(*args[i], out);
                            out << ")";
                            break;
                        case TypeAttribute::Unsigned:
                            out << "((RamUnsigned)";
                            dispatch(*args[i], out);
                            out << ")";
                            break;
                        case TypeAttribute::Float:
                            out << "((RamFloat)";
                            dispatch(*args[i], out);
                            out << ")";
                            break;
                        case TypeAttribute::Symbol:
                            out << "symTable.decode(";
                            dispatch(*args[i], out);
                            out << ").c_str()";
                            break;
                        case TypeAttribute::ADT:
                        case TypeAttribute::Record: fatal("unhandled type");
                    }
                }
                out << ")";
                if (op.getReturnType() == TypeAttribute::Symbol) {
                    out << ")";
                }
            }
        }

        // -- records --

        void visit_(type_identity<PackRecord>, const PackRecord& pack, std::ostream& out) override {
            PRINT_BEGIN_COMMENT(out);

            const auto arity = pack.getArguments().size();

            synthesiser.arities.emplace(arity);

            out << "pack(recordTable,"
                << "Tuple<RamDomain," << arity << ">";
            if (pack.getArguments().size() == 0) {
                out << "{{}}";
            } else {
                out << "{{ramBitCast(" << join(pack.getArguments(), "),ramBitCast(", rec) << ")}}\n";
            }
            out << ")";

            PRINT_END_COMMENT(out);
        }

        // -- subroutine argument --

        void visit_(type_identity<SubroutineArgument>, const SubroutineArgument& arg,
                std::ostream& out) override {
            out << "(args)[" << arg.getArgument() << "]";
        }

        // -- subroutine return --

        void visit_(
                type_identity<SubroutineReturn>, const SubroutineReturn& ret, std::ostream& out) override {
            out << "std::lock_guard<std::mutex> guard(lock);\n";
            for (auto val : ret.getValues()) {
                if (isUndefValue(val)) {
                    out << "ret.push_back(0);\n";
                } else {
                    out << "ret.push_back(";
                    dispatch(*val, out);
                    out << ");\n";
                }
            }
        }

        // -- safety net --

        void visit_(type_identity<UndefValue>, const UndefValue&, std::ostream& /*out*/) override {
            fatal("Compilation error");
        }

        void visit_(type_identity<Node>, const Node& node, std::ostream& /*out*/) override {
            fatal("Unsupported node type: %s", typeid(node).name());
        }
    };

    out << std::setprecision(std::numeric_limits<RamFloat>::max_digits10);
    // emit code
    CodeEmitter(*this).dispatch(stmt, out);
}

std::set<std::string> Synthesiser::accessedRelations(Statement& stmt) {
    std::set<std::string> accessed;
    visit(stmt, [&](const Insert& node) { accessed.insert(node.getRelation()); });
    visit(stmt, [&](const RelationOperation& node) { accessed.insert(node.getRelation()); });
    visit(stmt, [&](const RelationStatement& node) { accessed.insert(node.getRelation()); });
    visit(stmt, [&](const AbstractExistenceCheck& node) { accessed.insert(node.getRelation()); });
    visit(stmt, [&](const EmptinessCheck& node) { accessed.insert(node.getRelation()); });
    visit(stmt, [&](const RelationSize& node) { accessed.insert(node.getRelation()); });
    visit(stmt, [&](const BinRelationStatement& node) {
        accessed.insert(node.getFirstRelation());
        accessed.insert(node.getSecondRelation());
    });
    return accessed;
}

std::set<std::string> Synthesiser::accessedUserDefinedFunctors(Statement& stmt) {
    std::set<std::string> accessed;
    visit(stmt, [&](const UserDefinedOperator& node) {
        const std::string& name = node.getName();
        accessed.insert(name);
    });
    return accessed;
};

void Synthesiser::generateCode(GenDb& db, const std::string& id, bool& withSharedLibrary) {
    // ---------------------------------------------------------------
    //                      Auto-Index Generation
    // ---------------------------------------------------------------
    const Program& prog = translationUnit.getProgram();
    auto& idxAnalysis = translationUnit.getAnalysis<IndexAnalysis>();
    // ---------------------------------------------------------------
    //                      Code Generation
    // ---------------------------------------------------------------

    withSharedLibrary = false;

    std::string classname = "Sf_" + id;

    // generate C++ program

    if (Global::config().has("verbose")) {
        db.addGlobalDefine("_SOUFFLE_STATS");
        db.addGlobalInclude("\"souffle/profile/ProfileEvent.h\"");
    }

    if (Global::config().has("provenance")) {
        db.addGlobalInclude("<mutex>");
        db.addGlobalInclude("\"souffle/provenance/Explain.h\"");
    }

    if (Global::config().has("live-profile")) {
        db.addGlobalInclude("<thread>");
        db.addGlobalInclude("\"souffle/profile/Tui.h\"");
    }

    if (Global::config().has("profile") || Global::config().has("live-profile")) {
        db.addGlobalInclude("\"souffle/profile/Logger.h\"");
        db.addGlobalInclude("\"souffle/profile/ProfileEvent.h\"");
    }

    // produce external definitions for user-defined functors
    std::map<std::string, std::tuple<TypeAttribute, std::vector<TypeAttribute>, bool>> functors;
    visit(prog, [&](const UserDefinedOperator& op) {
        if (functors.find(op.getName()) == functors.end()) {
            functors[op.getName()] = std::make_tuple(op.getReturnType(), op.getArgsTypes(), op.isStateful());
        }
        withSharedLibrary = true;
    });
<<<<<<< HEAD

=======
    os << "namespace functors {\n extern \"C\" {\n";
>>>>>>> 87a27417
    for (const auto& f : functors) {
        const std::string& name = f.first;

        const auto& functorTypes = f.second;
        const auto& returnType = std::get<0>(functorTypes);
        const auto& argsTypes = std::get<1>(functorTypes);
        const auto& stateful = std::get<2>(functorTypes);

        auto cppTypeDecl = [](TypeAttribute ty) -> char const* {
            switch (ty) {
                case TypeAttribute::Signed: return "souffle::RamSigned";
                case TypeAttribute::Unsigned: return "souffle::RamUnsigned";
                case TypeAttribute::Float: return "souffle::RamFloat";
                case TypeAttribute::Symbol: return "const char *";
                case TypeAttribute::ADT: fatal("adts cannot be used by user-defined functors");
                case TypeAttribute::Record: fatal("records cannot be used by user-defined functors");
            }

            UNREACHABLE_BAD_CASE_ANALYSIS
        };

        std::vector<std::string> argsTy;
        std::string retTy;
        if (stateful) {
            retTy = "souffle::RamDomain";
            argsTy.push_back("souffle::SymbolTable*");
            argsTy.push_back("souffle::RecordTable*");
            for (std::size_t i = 0; i < argsTypes.size(); i++) {
                argsTy.push_back("souffle::RamDomain");
            }
        } else {
            retTy = cppTypeDecl(returnType);
            for (auto ty : argsTypes) {
                argsTy.push_back(cppTypeDecl(ty));
            }
        }
        functor_signatures[name] = std::make_pair(argsTy, retTy);
        auto extern_decl = [&](std::ostream& os) {
            os << retTy << " " << name << "("
               << join(argsTy, ", ", [&](auto& out, const std::string ty) { out << ty; }) << ");\n";
        };

        extern_decl(db.externC());
    }
<<<<<<< HEAD

    // main class
    GenClass& mainClass = db.getClass(classname);
    mainClass.inherits("public SouffleProgram");
    mainClass.addInclude("\"souffle/CompiledSouffle.h\"");
    mainClass.addInclude("<any>");
    mainClass.isMain = true;

    auto function_ty = [&](std::string name) -> std::string {
        auto [argsTy, retTy] = functor_signatures[name];
        std::stringstream os;
        os << "std::function<" << retTy << "("
           << join(argsTy, ", ", [&](auto& out, const std::string ty) { out << ty; }) << ")>";
        return os.str();
    };
    auto functors_initialize = [&](std::ostream& os, std::string name) {
        auto [argsTy, retTy] = functor_signatures[name];
        os << "lambda_" << name << " = " << name << ";\n";
    };

    std::map<std::string, std::string> relationTypes;
=======
    os << "}\n}\n";
    os << "\n";
    os << "namespace souffle {\n";
    os << "static const RamDomain RAM_BIT_SHIFT_MASK = RAM_DOMAIN_SIZE - 1;\n";
>>>>>>> 87a27417

    // synthesise data-structures for relations
    for (auto rel : prog.getRelations()) {
        auto relationType =
                Relation::getSynthesiserRelation(*rel, idxAnalysis.getIndexSelection(rel->getName()));

        std::string typeName = relationType->getTypeName();
        generateRelationTypeStruct(db, std::move(relationType));

        relationTypes[getRelationName(*rel)] = typeName;

        db.usesDatastructure(mainClass, typeName);
    }

    // identify relations used by each subroutines
    std::multimap<std::string /* stratum_* */, std::string> subroutineUses;

    // generate class for each subroutine
    std::size_t subroutineNum = 0;
    std::vector<std::pair<std::string, std::string>> subroutineInits;
    for (auto& sub : prog.getSubroutines()) {
        GenClass& gen = db.getClass(convertStratumIdent("Stratum_" + sub.first));
        mainClass.addDependency(gen);

        auto accessedRels = accessedRelations(*sub.second);
        auto accessedFunctors = accessedUserDefinedFunctors(*sub.second);

        gen.addInclude("\"souffle/SouffleInterface.h\"");
        gen.addInclude("\"souffle/SignalHandler.h\"");
        gen.addInclude("\"souffle/io/IOSystem.h\"", true);

        GenFunction& constructor = gen.addConstructor(Visibility::Public);

        enum Mode { Reference, Relation };
        std::vector<std::tuple<Mode, std::string /*name*/, std::string /*type*/>> args;
        args.push_back(std::make_tuple(Reference, "symTable", "SymbolTable"));
        args.push_back(std::make_tuple(Reference, "recordTable", "RecordTable"));
        args.push_back(std::make_tuple(Reference, "pruneImdtRels", "bool"));
        args.push_back(std::make_tuple(Reference, "performIO", "bool"));
        args.push_back(std::make_tuple(Reference, "signalHandler", "SignalHandler*"));
        args.push_back(std::make_tuple(Reference, "iter", "std::atomic<std::size_t>"));
        args.push_back(std::make_tuple(Reference, "ctr", "std::atomic<RamDomain>"));
        args.push_back(std::make_tuple(Reference, "inputDirectory", "std::string"));
        args.push_back(std::make_tuple(Reference, "outputDirectory", "std::string"));
        for (std::string rel : accessedRels) {
            std::string name = getRelationName(lookup(rel));
            std::string tyname = relationTypes[name];
            args.push_back(std::make_tuple(Relation, name, tyname));
            db.usesDatastructure(gen, tyname);
        }
        for (std::string fn : accessedFunctors) {
            args.push_back(std::make_tuple(Reference, "lambda_" + fn, function_ty(fn)));
        }

        for (auto arg : args) {
            Mode kind;
            std::string name, ty;
            std::tie(kind, name, ty) = arg;
            constructor.setNextArg(ty + std::string("&"), name);

            constructor.setNextInitializer(
                    name, (kind == Relation ? std::string("&") : std::string("")) + name);

            gen.addField(ty + (kind == Relation ? "*" : "&"), name, Visibility::Private);
        }
        std::stringstream initStr;
        initStr << join(args, ",", [&](auto& out, const auto arg) {
            Mode kind;
            std::string name, ty;
            std::tie(kind, name, ty) = arg;
            out << (kind == Relation ? "*" : "") << name;
        });
        subroutineInits.push_back(std::make_pair(sub.first, initStr.str()));

        GenFunction& run = gen.addFunction("run", Visibility::Public);
        run.setRetType("void");
        run.setNextArg("[[maybe_unused]] const std::vector<RamDomain>&", "args");
        run.setNextArg("[[maybe_unused]] std::vector<RamDomain>&", "ret");

        bool needLock = false;
        visit(*sub.second, [&](const SubroutineReturn&) { needLock = true; });
        if (needLock) {
            run.body() << "std::mutex lock;\n";
        }
        SubroutineUsingStdRegex = false;
        SubroutineUsingSubstr = false;
        // emit code for subroutine
        currentClass = &gen;
        emitCode(run.body(), *sub.second);
        // issue end of subroutine
        UsingStdRegex |= SubroutineUsingStdRegex;

        if (SubroutineUsingStdRegex) {
            // regex wrapper
            GenFunction& wrapper = gen.addFunction("regex_wrapper", Visibility::Private);
            gen.addInclude("<regex>");
            wrapper.setRetType("inline bool");
            wrapper.setNextArg("const std::string&", "pattern");
            wrapper.setNextArg("const std::string&", "text");
            wrapper.body()
                    << "   bool result = false; \n"
                    << "   try { result = std::regex_match(text, std::regex(pattern)); } catch(...) { \n"
                    << "     std::cerr << \"warning: wrong pattern provided for match(\\\"\" << pattern << "
                       "\"\\\",\\\"\" "
                       "<< text << \"\\\").\\n\";\n}\n"
                    << "   return result;\n";
        }

        // substring wrapper
        if (SubroutineUsingSubstr) {
            GenFunction& wrapper = gen.addFunction("substr_wrapper", Visibility::Private);
            wrapper.setRetType("inline std::string");
            wrapper.setNextArg("const std::string&", "str");
            wrapper.setNextArg("std::size_t", "idx");
            wrapper.setNextArg("std::size_t", "len");
            wrapper.body() << "std::string result; \n"
                           << "try { result = str.substr(idx,len); } catch(...) { \n"
                           << "  std::cerr << \"warning: wrong index position provided by substr(\\\"\";\n"
                           << "  std::cerr << str << \"\\\",\" << (int32_t)idx << \",\" << (int32_t)len << "
                              "\") functor.\\n\";\n"
                           << "} return result;\n";
        }
        subroutineNum++;
    }

    GenFunction& constructor = mainClass.addConstructor(Visibility::Public);
    constructor.setIsConstructor();

    if (Global::config().has("profile")) {
        mainClass.addField("std::string", "profiling_fname", Visibility::Public);
        constructor.setNextArg("std::string", "pf", std::make_optional("\"profile.log\""));
        constructor.setNextInitializer("profiling_fname", "std::move(pf)");
    }

    // issue symbol table with string constants
    visit(prog, [&](const StringConstant& sc) { convertSymbol2Idx(sc.getConstant()); });
    std::stringstream st;
    if (!symbolMap.empty()) {
        st << "{\n";
        for (const auto& x : symbolIndex) {
            st << "\tR\"_(" << x << ")_\",\n";
        }
        st << "}";
    }
    mainClass.addField("SymbolTableImpl", "symTable", Visibility::Private);
    constructor.setNextInitializer("symTable", st.str());

    // declare record table
    std::stringstream rt;
    rt << "SpecializedRecordTable<0";
    for (std::size_t arity : arities) {
        if (arity > 0) {
            rt << "," << arity;
        }
    }
    rt << ">";
    mainClass.addField(rt.str(), "recordTable", Visibility::Private);
    constructor.setNextInitializer("recordTable", "");

    if (Global::config().has("profile")) {
        std::size_t numFreq = 0;
        visit(prog, [&](const Statement&) { numFreq++; });
        mainClass.addField("std::size_t", "freqs[" + std::to_string(numFreq) + "]", Visibility::Private);
        constructor.setNextInitializer("freqs", "");
        std::size_t numRead = 0;
        for (auto rel : prog.getRelations()) {
            if (!rel->isTemp()) {
                numRead++;
            }
        }
        mainClass.addField("std::size_t", "reads[" + std::to_string(numRead) + "]", Visibility::Private);
        constructor.setNextInitializer("reads", "");
    }

    for (const auto& f : functors) {
        const std::string& name = f.first;
        // lambda_decl(*decl, name);
        mainClass.addField(function_ty(name), "lambda_" + name, Visibility::Private);
    }

    auto lambda_assign = [&](std::ostream& os, std::string name) {
        auto [argsTy, retTy] = functor_signatures[name];
        os << "if (name == \"" << name << "\") {\n";
        os << "  lambda_" << name << " = std::any_cast<";
        os << function_ty(name);
        os << ">(fn);\n";
        os << "  return true;\n";
        os << "}\n";
    };

    GenFunction& setFunctor = mainClass.addFunction("setFunctor", Visibility::Public);
    setFunctor.setOverride();
    setFunctor.setRetType("bool");
    setFunctor.setNextArg("[[maybe_unused]] std::string", "name");
    setFunctor.setNextArg("[[maybe_unused]] std::any", "fn");

    for (const auto& f : functors) {
        const std::string& name = f.first;
        lambda_assign(setFunctor.body(), name);
    }
    setFunctor.body() << "return false;\n";

    std::set<std::string> storeRelations;
    std::set<std::string> loadRelations;
    std::set<const IO*> loadIOs;
    std::set<const IO*> storeIOs;

    // collect load/store operations/relations
    visit(prog, [&](const IO& io) {
        auto op = io.get("operation");
        if (op == "input") {
            loadRelations.insert(io.getRelation());
            loadIOs.insert(&io);
        } else if (op == "printsize" || op == "output") {
            storeRelations.insert(io.getRelation());
            storeIOs.insert(&io);
        } else {
            assert("wrong I/O operation");
        }
    });

    int relCtr = 0;
    for (auto rel : prog.getRelations()) {
        // get some table details
        const std::string& datalogName = rel->getName();
        const std::string& cppName = getRelationName(*rel);

        auto relationType =
                Relation::getSynthesiserRelation(*rel, idxAnalysis.getIndexSelection(datalogName));
        const std::string& type = relationType->getTypeName();

        // defining table
        mainClass.addField("Own<" + type + ">", cppName, Visibility::Private);
        constructor.setNextInitializer(cppName, "mk<" + type + ">()");
        if (!rel->isTemp()) {
            std::stringstream ty, init, wrapper_name;
            ty << "souffle::RelationWrapper<" << type << ">";
            wrapper_name << "wrapper_" << cppName;

            auto strLitAry = [](auto&& xs) {
                std::stringstream ss;
                ss << "std::array<const char *," << xs.size() << ">{{"
                   << join(xs, ",", [](auto&& os, auto&& x) { os << '"' << x << '"'; }) << "}}";
                return ss.str();
            };

            auto foundIn = [&](auto&& set) { return contains(set, rel->getName()) ? "true" : "false"; };

            init << relCtr++ << ", *" << cppName << ", *this, \"" << datalogName << "\", "
                 << strLitAry(rel->getAttributeTypes()) << ", " << strLitAry(rel->getAttributeNames()) << ", "
                 << rel->getAuxiliaryArity();
            constructor.body() << "addRelation(\"" << datalogName << "\", wrapper_" << cppName << ", "
                               << foundIn(loadRelations) << ", " << foundIn(storeRelations) << ");\n";

            mainClass.addField(ty.str(), wrapper_name.str(), Visibility::Private);
            constructor.setNextInitializer(wrapper_name.str(), init.str());
        }
    }
    std::size_t i = 0;
    for (auto [name, value] : subroutineInits) {
        std::string clName = convertStratumIdent("Stratum_" + name);
        std::string fName = convertStratumIdent("stratum_" + name);
        mainClass.addField(clName, fName, Visibility::Private);
        constructor.setNextInitializer(fName, value);
        i++;
    }

    if (Global::config().has("profile")) {
        constructor.body() << "ProfileEventSingleton::instance().setOutputFile(profiling_fname);\n";
    }

    for (const auto& f : functors) {
        const std::string& name = f.first;
        functors_initialize(constructor.body(), name);
    }

    // -- destructor --
    GenFunction& destructor = mainClass.addFunction("~" + classname, Visibility::Public);
    destructor.setIsConstructor();

    // issue state variables for the evaluation
    //
    // Improve compile time by storing the signal handler in one loc instead of
    // emitting thousands of `SignalHandler::instance()`. The volume of calls
    // makes GVN and register alloc very expensive, even if the call is inlined.
    mainClass.addField("std::string", "inputDirectory", Visibility::Private);
    mainClass.addField("std::string", "outputDirectory", Visibility::Private);
    mainClass.addField("SignalHandler*", "signalHandler", Visibility::Private, "{SignalHandler::instance()}");
    mainClass.addField("std::atomic<RamDomain>", "ctr", Visibility::Private, "{}");
    mainClass.addField("std::atomic<std::size_t>", "iter", Visibility::Private, "{}");

    GenFunction& runFunction = mainClass.addFunction("runFunction", Visibility::Private);
    runFunction.setRetType("void");
    runFunction.setNextArg("std::string", "inputDirectoryArg");
    runFunction.setNextArg("std::string", "outputDirectoryArg");
    runFunction.setNextArg("bool", "performIOArg");
    runFunction.setNextArg("bool", "pruneImdtRelsArg");

    runFunction.body() << R"_(
    this->inputDirectory  = std::move(inputDirectoryArg);
    this->outputDirectory = std::move(outputDirectoryArg);
    this->performIO       = performIOArg;
    this->pruneImdtRels   = pruneImdtRelsArg;

    // set default threads (in embedded mode)
    // if this is not set, and omp is used, the default omp setting of number of cores is used.
#if defined(_OPENMP)
    if (0 < getNumThreads()) { omp_set_num_threads(static_cast<int>(getNumThreads())); }
#endif

    signalHandler->set();
)_";
    if (Global::config().has("verbose")) {
        runFunction.body() << "signalHandler->enableLogging();\n";
    }

    // add actual program body
    runFunction.body() << "// -- query evaluation --\n";
    if (Global::config().has("profile")) {
        runFunction.body() << "ProfileEventSingleton::instance().startTimer();\n"
                           << R"_(ProfileEventSingleton::instance().makeTimeEvent("@time;starttime");)_"
                           << '\n'
                           << "{\n"
                           << R"_(Logger logger("@runtime;", 0);)_" << '\n';
        // Store count of relations
        std::size_t relationCount = 0;
        for (auto rel : prog.getRelations()) {
            if (rel->getName()[0] != '@') {
                ++relationCount;
            }
        }
        // Store configuration
        runFunction.body()
                << R"_(ProfileEventSingleton::instance().makeConfigRecord("relationCount", std::to_string()_"
                << relationCount << "));";
    }

    // emit code
    currentClass = &mainClass;
    emitCode(runFunction.body(), prog.getMain());

    if (Global::config().has("profile")) {
        runFunction.body() << "}\n"
                           << "ProfileEventSingleton::instance().stopTimer();\n"
                           << "dumpFreqs();\n";
    }

    // add code printing hint statistics
    runFunction.body() << "\n// -- relation hint statistics --\n";

    if (Global::config().has("verbose")) {
        for (auto rel : prog.getRelations()) {
            auto name = getRelationName(*rel);
            runFunction.body() << "std::cout << \"Statistics for Relation " << name << ":\\n\";\n"
                               << name << "->printStatistics(std::cout);\n"
                               << "std::cout << \"\\n\";\n";
        }
    }

    runFunction.body() << "signalHandler->reset();\n";

    // add methods to run with and without performing IO (mainly for the interface)
    GenFunction& run = mainClass.addFunction("run", Visibility::Public);
    run.setOverride();
    run.setRetType("void");
    run.body() << "runFunction(\"\", \"\", false, false);\n";

    GenFunction& runAll = mainClass.addFunction("runAll", Visibility::Public);
    runAll.setOverride();
    runAll.setRetType("void");
    runAll.setNextArg("std::string", "inputDirectoryArg", std::make_optional("\"\""));
    runAll.setNextArg("std::string", "outputDirectoryArg", std::make_optional("\"\""));
    runAll.setNextArg("bool", "performIOArg", std::make_optional("true"));
    runAll.setNextArg("bool", "pruneImdtRelsArg", std::make_optional("true"));
    if (Global::config().has("live-profile")) {
        runAll.body() << "std::thread profiler([]() { profile::Tui().runProf(); });\n";
    }
    runAll.body() << "runFunction(inputDirectoryArg, outputDirectoryArg, performIOArg, pruneImdtRelsArg);\n";
    if (Global::config().has("live-profile")) {
        runAll.body() << "if (profiler.joinable()) { profiler.join(); }\n";
    }

    // issue printAll method
    GenFunction& printAll = mainClass.addFunction("printAll", Visibility::Public);
    printAll.setOverride();
    printAll.setRetType("void");
    printAll.setNextArg("[[maybe_unused]] std::string", "outputDirectoryArg", std::make_optional("\"\""));

    // print directives as C++ initializers
    auto printDirectives = [&](std::ostream& o, const std::map<std::string, std::string>& registry) {
        auto cur = registry.begin();
        if (cur == registry.end()) {
            return;
        }
        o << "{{\"" << cur->first << "\",\"" << escape(cur->second) << "\"}";
        ++cur;
        for (; cur != registry.end(); ++cur) {
            o << ",{\"" << cur->first << "\",\"" << escape(cur->second) << "\"}";
        }
        o << '}';
    };

    for (auto store : storeIOs) {
        auto const& directive = store->getDirectives();
        printAll.body() << "try {";
        printAll.body() << "std::map<std::string, std::string> directiveMap(";
        printDirectives(printAll.body(), directive);
        printAll.body() << ");\n";
        printAll.body() << R"_(if (!outputDirectoryArg.empty()) {)_";
        printAll.body() << R"_(directiveMap["output-dir"] = outputDirectoryArg;)_";
        printAll.body() << "}\n";
        printAll.body() << "IOSystem::getInstance().getWriter(";
        printAll.body() << "directiveMap, symTable, recordTable";
        printAll.body() << ")->writeAll(*" << getRelationName(lookup(store->getRelation())) << ");\n";

        printAll.body() << "} catch (std::exception& e) {std::cerr << e.what();exit(1);}\n";
    }

    // issue loadAll method
    GenFunction& loadAll = mainClass.addFunction("loadAll", Visibility::Public);
    loadAll.setOverride();
    loadAll.setRetType("void");
    loadAll.setNextArg("[[maybe_unused]] std::string", "inputDirectoryArg", std::make_optional("\"\""));

    for (auto load : loadIOs) {
        loadAll.body() << "try {";
        loadAll.body() << "std::map<std::string, std::string> directiveMap(";
        printDirectives(loadAll.body(), load->getDirectives());
        loadAll.body() << ");\n";
        loadAll.body() << R"_(if (!inputDirectoryArg.empty()) {)_";
        loadAll.body() << R"_(directiveMap["fact-dir"] = inputDirectoryArg;)_";
        loadAll.body() << "}\n";
        loadAll.body() << "IOSystem::getInstance().getReader(";
        loadAll.body() << "directiveMap, symTable, recordTable";
        loadAll.body() << ")->readAll(*" << getRelationName(lookup(load->getRelation()));
        loadAll.body() << ");\n";
        loadAll.body() << "} catch (std::exception& e) {std::cerr << \"Error loading " << load->getRelation()
                       << " data: \" << e.what() << "
                          "'\\n';}\n";
    }

    // issue dump methods
    auto dumpRelation = [&](std::ostream& os, const ram::Relation& ramRelation) {
        const auto& relName = getRelationName(ramRelation);
        const auto& name = ramRelation.getName();
        const auto& attributesTypes = ramRelation.getAttributeTypes();

        Json relJson = Json::object{{"arity", static_cast<long long>(attributesTypes.size())},
                {"auxArity", static_cast<long long>(0)},
                {"types", Json::array(attributesTypes.begin(), attributesTypes.end())}};

        Json types = Json::object{{"relation", relJson}};

        os << "try {";
        os << "std::map<std::string, std::string> rwOperation;\n";
        os << "rwOperation[\"IO\"] = \"stdout\";\n";
        os << R"(rwOperation["name"] = ")" << name << "\";\n";
        os << "rwOperation[\"types\"] = ";
        os << "\"" << escapeJSONstring(types.dump()) << "\"";
        os << ";\n";
        os << "IOSystem::getInstance().getWriter(";
        os << "rwOperation, symTable, recordTable";
        os << ")->writeAll(*" << relName << ");\n";
        os << "} catch (std::exception& e) {std::cerr << e.what();exit(1);}\n";
    };

    // dump inputs
    GenFunction& dumpInputs = mainClass.addFunction("dumpInputs", Visibility::Public);
    dumpInputs.setOverride();
    dumpInputs.setRetType("void");
    for (auto load : loadIOs) {
        dumpRelation(dumpInputs.body(), *lookup(load->getRelation()));
    }

    // dump outputs
    GenFunction& dumpOutputs = mainClass.addFunction("dumpOutputs", Visibility::Public);
    dumpOutputs.setOverride();
    dumpOutputs.setRetType("void");
    for (auto store : storeIOs) {
        dumpRelation(dumpOutputs.body(), *lookup(store->getRelation()));
    }

    GenFunction& getSymbolTable = mainClass.addFunction("getSymbolTable", Visibility::Public);
    getSymbolTable.setOverride();
    getSymbolTable.setRetType("SymbolTable&");
    getSymbolTable.body() << "return symTable;\n";

    GenFunction& getRecordTable = mainClass.addFunction("getRecordTable", Visibility::Public);
    getRecordTable.setOverride();
    getRecordTable.setRetType("RecordTable&");
    getRecordTable.body() << "return recordTable;\n";

    GenFunction& setNumThreads = mainClass.addFunction("setNumThreads", Visibility::Public);
    setNumThreads.setRetType("void");
    setNumThreads.setNextArg("std::size_t", "numThreadsValue");

    setNumThreads.body() << "SouffleProgram::setNumThreads(numThreadsValue);\n";
    setNumThreads.body() << "symTable.setNumLanes(getNumThreads());\n";
    setNumThreads.body() << "recordTable.setNumLanes(getNumThreads());\n";

    if (!prog.getSubroutines().empty()) {
        // generate subroutine adapter
        GenFunction& executeSubroutine = mainClass.addFunction("executeSubroutine", Visibility::Public);
        executeSubroutine.setRetType("void");
        executeSubroutine.setOverride();
        executeSubroutine.setNextArg("std::string", "name");
        executeSubroutine.setNextArg("const std::vector<RamDomain>&", "args");
        executeSubroutine.setNextArg("std::vector<RamDomain>&", "ret");

        std::size_t subroutineNum = 0;
        for (auto& sub : prog.getSubroutines()) {
            executeSubroutine.body() << "if (name == \"" << sub.first << "\") {\n"
                                     << convertStratumIdent("stratum_" + sub.first) << ".run(args, ret);\n"
                                     << "return;"
                                     << "}\n";
            subroutineNum++;
        }
        executeSubroutine.body() << "fatal((\"unknown subroutine \" + name).c_str());\n";
    }
    // dumpFreqs method
    //  Frequency counts must be emitted after subroutines otherwise lookup tables
    //  are not populated.
    if (Global::config().has("profile")) {
        GenFunction& dumpFreqs = mainClass.addFunction("dumpFreqs", Visibility::Private);
        dumpFreqs.setRetType("void");

        for (auto const& cur : idxMap) {
            dumpFreqs.body() << "\tProfileEventSingleton::instance().makeQuantityEvent(R\"_(" << cur.first
                             << ")_\", freqs[" << cur.second << "],0);\n";
        }
        for (auto const& cur : neIdxMap) {
            dumpFreqs.body() << "\tProfileEventSingleton::instance().makeQuantityEvent(R\"_(@relation-reads;"
                             << cur.first << ")_\", reads[" << cur.second << "],0);\n";
        }
    }

    GenClass& factory = db.getClass("factory_" + classname);
    factory.addInclude("\"souffle/SouffleInterface.h\"");
    factory.addDependency(mainClass, true);
    factory.inherits("souffle::ProgramFactory");
    GenFunction& newInstance = factory.addFunction("newInstance", Visibility::Public);
    newInstance.setRetType("SouffleProgram*");
    newInstance.body() << "return new " << classname << "();\n";
    GenFunction& factoryConstructor = factory.addConstructor(Visibility::Public);
    factoryConstructor.setNextInitializer("ProgramFactory", "\"" + id + "\"");

    std::ostream& hook = mainClass.hooks();
    std::ostream& factory_hook = factory.hooks();

    // hidden hooks
    hook << "namespace souffle {\n";
    hook << "SouffleProgram *newInstance_" << id << "(){return new " << classname << ";}\n";
    hook << "SymbolTable *getST_" << id << "(SouffleProgram *p){return &reinterpret_cast<" << classname
         << "*>(p)->getSymbolTable();}\n";

    hook << "} // namespace souffle\n";

    factory_hook << "namespace souffle \{\n";
    factory_hook << "\n#ifdef __EMBEDDED_SOUFFLE__\n";
    factory_hook << "extern \"C\" {\n";
    factory_hook << "factory_" << classname << " __factory_" << classname << "_instance;\n";
    factory_hook << "}\n";
    factory_hook << "#endif\n";
    factory_hook << "} // namespace souffle\n";

    hook << "\n#ifndef __EMBEDDED_SOUFFLE__\n";

    hook << "int main(int argc, char** argv)\n{\n";
    hook << "try{\n";

    // parse arguments
    hook << "souffle::CmdOptions opt(";
    hook << "R\"(" << Global::config().get("") << ")\",\n";
    hook << "R\"()\",\n";
    hook << "R\"()\",\n";
    if (Global::config().has("profile")) {
        hook << "true,\n";
        hook << "R\"(" << Global::config().get("profile") << ")\",\n";
    } else {
        hook << "false,\n";
        hook << "R\"()\",\n";
    }
    hook << std::stoi(Global::config().get("jobs"));
    hook << ");\n";

    hook << "if (!opt.parse(argc,argv)) return 1;\n";

    hook << "souffle::";
    if (Global::config().has("profile")) {
        hook << classname + " obj(opt.getProfileName());\n";
    } else {
        hook << classname + " obj;\n";
    }

    hook << "#if defined(_OPENMP) \n";
    hook << "obj.setNumThreads(opt.getNumJobs());\n";
    hook << "\n#endif\n";

    if (Global::config().has("profile")) {
        hook << R"_(souffle::ProfileEventSingleton::instance().makeConfigRecord("", opt.getSourceFileName());)_"
             << '\n';
        hook << R"_(souffle::ProfileEventSingleton::instance().makeConfigRecord("fact-dir", opt.getInputFileDir());)_"
             << '\n';
        hook << R"_(souffle::ProfileEventSingleton::instance().makeConfigRecord("jobs", std::to_string(opt.getNumJobs()));)_"
             << '\n';
        hook << R"_(souffle::ProfileEventSingleton::instance().makeConfigRecord("output-dir", opt.getOutputFileDir());)_"
             << '\n';
        hook << R"_(souffle::ProfileEventSingleton::instance().makeConfigRecord("version", ")_"
             << Global::config().get("version") << R"_(");)_" << '\n';
    }
    hook << "obj.runAll(opt.getInputFileDir(), opt.getOutputFileDir());\n";

    if (Global::config().get("provenance") == "explain") {
        hook << "explain(obj, false);\n";
    } else if (Global::config().get("provenance") == "explore") {
        hook << "explain(obj, true);\n";
    }
    hook << "return 0;\n";
    hook << "} catch(std::exception &e) { souffle::SignalHandler::instance()->error(e.what());}\n";
    hook << "}\n";
    hook << "#endif\n";
}

}  // namespace souffle::synthesiser<|MERGE_RESOLUTION|>--- conflicted
+++ resolved
@@ -2336,11 +2336,7 @@
 
             auto args = op.getArguments();
             if (op.isStateful()) {
-<<<<<<< HEAD
-                out << "lambda_" << name << "(&symTable, &recordTable";
-=======
-                out << "functors::" << name << "(&symTable, &recordTable";
->>>>>>> 87a27417
+                out << name << "(&symTable, &recordTable";
                 for (auto& arg : args) {
                     out << ",";
                     dispatch(*arg, out);
@@ -2352,11 +2348,7 @@
                 if (op.getReturnType() == TypeAttribute::Symbol) {
                     out << "symTable.encode(";
                 }
-<<<<<<< HEAD
-                out << "lambda_" << name << "(";
-=======
-                out << "functors::" << name << "(";
->>>>>>> 87a27417
+                out << name << "(";
 
                 for (std::size_t i = 0; i < args.size(); i++) {
                     if (i > 0) {
@@ -2522,11 +2514,6 @@
         }
         withSharedLibrary = true;
     });
-<<<<<<< HEAD
-
-=======
-    os << "namespace functors {\n extern \"C\" {\n";
->>>>>>> 87a27417
     for (const auto& f : functors) {
         const std::string& name = f.first;
 
@@ -2571,7 +2558,6 @@
 
         extern_decl(db.externC());
     }
-<<<<<<< HEAD
 
     // main class
     GenClass& mainClass = db.getClass(classname);
@@ -2589,16 +2575,10 @@
     };
     auto functors_initialize = [&](std::ostream& os, std::string name) {
         auto [argsTy, retTy] = functor_signatures[name];
-        os << "lambda_" << name << " = " << name << ";\n";
+        os << name << " = functors::" << name << ";\n";
     };
 
     std::map<std::string, std::string> relationTypes;
-=======
-    os << "}\n}\n";
-    os << "\n";
-    os << "namespace souffle {\n";
-    os << "static const RamDomain RAM_BIT_SHIFT_MASK = RAM_DOMAIN_SIZE - 1;\n";
->>>>>>> 87a27417
 
     // synthesise data-structures for relations
     for (auto rel : prog.getRelations()) {
@@ -2650,7 +2630,7 @@
             db.usesDatastructure(gen, tyname);
         }
         for (std::string fn : accessedFunctors) {
-            args.push_back(std::make_tuple(Reference, "lambda_" + fn, function_ty(fn)));
+            args.push_back(std::make_tuple(Reference, fn, function_ty(fn)));
         }
 
         for (auto arg : args) {
@@ -2776,13 +2756,13 @@
     for (const auto& f : functors) {
         const std::string& name = f.first;
         // lambda_decl(*decl, name);
-        mainClass.addField(function_ty(name), "lambda_" + name, Visibility::Private);
+        mainClass.addField(function_ty(name), name, Visibility::Private);
     }
 
     auto lambda_assign = [&](std::ostream& os, std::string name) {
         auto [argsTy, retTy] = functor_signatures[name];
         os << "if (name == \"" << name << "\") {\n";
-        os << "  lambda_" << name << " = std::any_cast<";
+        os << "  " << name << " = std::any_cast<";
         os << function_ty(name);
         os << ">(fn);\n";
         os << "  return true;\n";
